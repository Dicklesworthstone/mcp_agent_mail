"""Application factory for the MCP Agent Mail server."""
# ruff: noqa: I001

from __future__ import annotations

import asyncio
import fnmatch
import functools
import hashlib
import inspect
import json
import logging
import time
from collections import defaultdict, deque
from collections.abc import Sequence
from contextlib import asynccontextmanager, suppress
from dataclasses import dataclass
from datetime import datetime, timedelta, timezone
from difflib import SequenceMatcher
from functools import wraps
from pathlib import Path
from typing import Any, AsyncIterator, Callable, Optional, cast
from urllib.parse import parse_qsl
import os
import shlex
import sys
import uuid

from fastmcp import Context, FastMCP
from git import Repo
from git.exc import InvalidGitRepositoryError, NoSuchPathError
try:
    from pathspec import PathSpec  # type: ignore[import-not-found]
    from pathspec.patterns.gitwildmatch import GitWildMatchPattern  # type: ignore[import-not-found]
except Exception:  # pragma: no cover - optional dependency fallback
    PathSpec = None  # type: ignore[misc,assignment]
    GitWildMatchPattern = None  # type: ignore[misc,assignment]
from sqlalchemy import asc, bindparam, desc, func, or_, select, text, update
from sqlalchemy.exc import NoResultFound
from sqlalchemy.orm import aliased

from . import rich_logger
from .config import Settings, get_settings
from .db import ensure_schema, get_session, init_engine
from .guard import install_guard as install_guard_script, uninstall_guard as uninstall_guard_script
from .llm import complete_system_user
from .models import (
    Agent,
    AgentLink,
    FileReservation,
    Message,
    MessageRecipient,
    Project,
    ProjectSiblingSuggestion,
    Product,
    ProductProjectLink,
)
from .storage import (
    ProjectArchive,
    archive_write_lock,
    clear_repo_cache,
    collect_lock_status,
    ensure_archive,
    heal_archive_locks,
    process_attachments,
    write_agent_profile,
    write_file_reservation_record,
    write_message_bundle,
)
from .utils import generate_agent_name, sanitize_agent_name, slugify, validate_agent_name_format
import contextlib

logger = logging.getLogger(__name__)


@contextlib.contextmanager
def _git_repo(path: str | Path, search_parent_directories: bool = True) -> Any:
    """Context manager for GitPython Repo that ensures proper cleanup.

    GitPython's Repo object opens file handles for index, config, and other files.
    Without explicit cleanup, these accumulate and cause "too many open files" errors
    under heavy load. This context manager ensures repo.close() is always called.

    Usage:
        with _git_repo("/path/to/project") as repo:
            branch = repo.active_branch.name
    """
    repo = None
    try:
        repo = Repo(path, search_parent_directories=search_parent_directories)
        yield repo
    finally:
        if repo is not None:
            with suppress(Exception):
                repo.close()

TOOL_METRICS: defaultdict[str, dict[str, int]] = defaultdict(lambda: {"calls": 0, "errors": 0})
TOOL_CLUSTER_MAP: dict[str, str] = {}
TOOL_METADATA: dict[str, dict[str, Any]] = {}

RECENT_TOOL_USAGE: deque[tuple[datetime, str, Optional[str], Optional[str]]] = deque(maxlen=4096)

CLUSTER_SETUP = "infrastructure"
CLUSTER_IDENTITY = "identity"
CLUSTER_MESSAGING = "messaging"
CLUSTER_CONTACT = "contact"
CLUSTER_SEARCH = "search"
CLUSTER_FILE_RESERVATIONS = "file_reservations"
CLUSTER_MACROS = "workflow_macros"
CLUSTER_BUILD_SLOTS = "build_slots"
CLUSTER_PRODUCT = "product_bus"


class ToolExecutionError(Exception):
    def __init__(self, error_type: str, message: str, *, recoverable: bool = True, data: Optional[dict[str, Any]] = None):
        super().__init__(message)
        self.error_type = error_type
        self.recoverable = recoverable
        self.data = data or {}

    def to_payload(self) -> dict[str, Any]:
        return {
            "error": {
                "type": self.error_type,
                "message": str(self),
                "recoverable": self.recoverable,
                "data": self.data,
            }
        }


def _record_tool_error(tool_name: str, exc: Exception) -> None:
    logger.warning(
        "tool_error",
        extra={
            "tool": tool_name,
            "error": type(exc).__name__,
            "error_message": str(exc),
        },
    )


def _register_tool(name: str, metadata: dict[str, Any]) -> None:
    TOOL_CLUSTER_MAP[name] = metadata["cluster"]
    TOOL_METADATA[name] = metadata


def _bind_arguments(signature: inspect.Signature, args: tuple[Any, ...], kwargs: dict[str, Any]) -> inspect.BoundArguments:
    try:
        return signature.bind_partial(*args, **kwargs)
    except TypeError:
        return signature.bind(*args, **kwargs)


def _extract_argument(bound: inspect.BoundArguments, name: Optional[str]) -> Optional[str]:
    if not name:
        return None
    value = bound.arguments.get(name)
    if value is None:
        return None
    return str(value)


def _enforce_capabilities(ctx: Context, required: set[str], tool_name: str) -> None:
    if not required:
        return
    metadata = getattr(ctx, "metadata", {}) or {}
    allowed = metadata.get("allowed_capabilities")
    if allowed is None:
        return
    allowed_set = {str(item) for item in allowed}
    if allowed_set and not required.issubset(allowed_set):
        missing = sorted(required - allowed_set)
        raise ToolExecutionError(
            "CAPABILITY_DENIED",
            f"Tool '{tool_name}' requires capabilities {missing} (allowed={sorted(allowed_set)}).",
            recoverable=False,
            data={"required": missing, "allowed": sorted(allowed_set)},
        )


def _record_recent(tool_name: str, project: Optional[str], agent: Optional[str]) -> None:
    RECENT_TOOL_USAGE.append((datetime.now(timezone.utc), tool_name, project, agent))


def _instrument_tool(
    tool_name: str,
    *,
    cluster: str,
    capabilities: Optional[set[str]] = None,
    complexity: str = "medium",
    agent_arg: Optional[str] = None,
    project_arg: Optional[str] = None,
) -> Callable[[Any], Any]:
    meta = {
        "cluster": cluster,
        "capabilities": sorted(capabilities or {cluster}),
        "complexity": complexity,
        "agent_arg": agent_arg,
        "project_arg": project_arg,
    }
    _register_tool(tool_name, meta)

    def decorator(func: Any) -> Any:
        signature = inspect.signature(func)

        @wraps(func)
        async def wrapper(*args: Any, **kwargs: Any) -> Any:
            start_time = time.perf_counter()

            metrics = TOOL_METRICS[tool_name]
            metrics["calls"] += 1
            bound = _bind_arguments(signature, args, kwargs)
            ctx = bound.arguments.get("ctx")
            if isinstance(ctx, Context) and meta["capabilities"]:
                required_caps = set(cast(list[str], meta["capabilities"]))
                _enforce_capabilities(ctx, required_caps, tool_name)
            project_value = _extract_argument(bound, project_arg)
            agent_value = _extract_argument(bound, agent_arg)

            # Rich logging: Log tool call start if enabled
            settings = get_settings()
            log_enabled = settings.tools_log_enabled
            log_ctx = None

            if log_enabled:
                try:
                    clean_kwargs = {k: v for k, v in bound.arguments.items() if k != "ctx"}
                    log_ctx = rich_logger.ToolCallContext(
                        tool_name=tool_name,
                        args=[],
                        kwargs=clean_kwargs,
                        project=project_value,
                        agent=agent_value,
                        start_time=start_time,
                    )
                    rich_logger.log_tool_call_start(log_ctx)
                except Exception:
                    # Logging errors should not break tool execution
                    log_ctx = None

            result = None
            error = None
            try:
                result = await func(*args, **kwargs)
            except ToolExecutionError as exc:
                metrics["errors"] += 1
                _record_tool_error(tool_name, exc)
                error = exc
                raise
            except NoResultFound as exc:
                # Handle agent/project not found errors with helpful messages
                metrics["errors"] += 1
                _record_tool_error(tool_name, exc)
                wrapped_exc = ToolExecutionError(
                    "NOT_FOUND",
                    str(exc),  # Use the original helpful error message
                    recoverable=True,
                    data={"tool": tool_name},
                )
                error = wrapped_exc
                raise wrapped_exc from exc
            except ValueError as exc:
                # Invalid argument value
                metrics["errors"] += 1
                _record_tool_error(tool_name, exc)
                wrapped_exc = ToolExecutionError(
                    "INVALID_ARGUMENT",
                    f"Invalid argument value: {exc}. Check that all parameters have valid values.",
                    recoverable=True,
                    data={"tool": tool_name, "error_detail": str(exc)},
                )
                error = wrapped_exc
                raise wrapped_exc from exc
            except TypeError as exc:
                # Wrong argument type
                metrics["errors"] += 1
                _record_tool_error(tool_name, exc)
                error_msg = str(exc)
                # Try to extract helpful info from TypeError
                hint = ""
                if "got an unexpected keyword argument" in error_msg:
                    hint = " Check parameter names for typos."
                elif "missing" in error_msg and "required" in error_msg:
                    hint = " Ensure all required parameters are provided."
                elif "NoneType" in error_msg:
                    hint = " A required value was None/null."
                wrapped_exc = ToolExecutionError(
                    "TYPE_ERROR",
                    f"Argument type mismatch: {exc}.{hint}",
                    recoverable=True,
                    data={"tool": tool_name, "error_detail": str(exc)},
                )
                error = wrapped_exc
                raise wrapped_exc from exc
            except KeyError as exc:
                # Missing key/field
                metrics["errors"] += 1
                _record_tool_error(tool_name, exc)
                wrapped_exc = ToolExecutionError(
                    "MISSING_FIELD",
                    f"Missing required field: {exc}. Ensure all required parameters are provided.",
                    recoverable=True,
                    data={"tool": tool_name, "missing_field": str(exc)},
                )
                error = wrapped_exc
                raise wrapped_exc from exc
            except TimeoutError as exc:
                # Timeout (database lock, network, etc.)
                metrics["errors"] += 1
                _record_tool_error(tool_name, exc)
                wrapped_exc = ToolExecutionError(
                    "TIMEOUT",
                    f"Operation timed out: {exc}. The server may be under heavy load. Try again in a moment.",
                    recoverable=True,
                    data={"tool": tool_name, "error_detail": str(exc)},
                )
                error = wrapped_exc
                raise wrapped_exc from exc
            except OSError as exc:
                # Handle file descriptor exhaustion (EMFILE) with cache cleanup
                import errno
                metrics["errors"] += 1
                _record_tool_error(tool_name, exc)
                if exc.errno == errno.EMFILE:
                    # Clear repo cache to free file handles and allow recovery
                    cleared = clear_repo_cache()
                    wrapped_exc = ToolExecutionError(
                        "RESOURCE_EXHAUSTED",
                        f"Too many open files. Freed {cleared} cached repos. Retry the operation.",
                        recoverable=True,
                        data={"tool": tool_name, "freed_repos": cleared, "error_detail": str(exc)},
                    )
                else:
                    wrapped_exc = ToolExecutionError(
                        "OS_ERROR",
                        f"OS error: {exc}",
                        recoverable=False,
                        data={"tool": tool_name, "errno": exc.errno, "error_detail": str(exc)},
                    )
                error = wrapped_exc
                raise wrapped_exc from exc
            except Exception as exc:
                # Catch-all for unexpected errors - provide helpful categorization
                metrics["errors"] += 1
                _record_tool_error(tool_name, exc)
                error_type = type(exc).__name__
                error_msg = str(exc)

                # Try to categorize common error patterns
                if "database" in error_msg.lower() or "sqlite" in error_msg.lower():
                    error_category = "DATABASE_ERROR"
                    friendly_msg = "A database error occurred. This may be a transient issue - try again."
                    recoverable = True
                elif "lock" in error_msg.lower() or "busy" in error_msg.lower():
                    error_category = "RESOURCE_BUSY"
                    friendly_msg = "Resource is temporarily busy. Wait a moment and try again."
                    recoverable = True
                elif "permission" in error_msg.lower() or "access" in error_msg.lower():
                    error_category = "PERMISSION_ERROR"
                    friendly_msg = f"Access denied: {error_msg}"
                    recoverable = False
                elif "connection" in error_msg.lower() or "network" in error_msg.lower():
                    error_category = "CONNECTION_ERROR"
                    friendly_msg = "Connection error occurred. Check network and try again."
                    recoverable = True
                else:
                    error_category = "UNHANDLED_EXCEPTION"
                    friendly_msg = f"Unexpected error ({error_type}): {error_msg}"
                    recoverable = False

                wrapped_exc = ToolExecutionError(
                    error_category,
                    friendly_msg,
                    recoverable=recoverable,
                    data={"tool": tool_name, "original_error": error_type, "error_detail": error_msg},
                )
                error = wrapped_exc
                raise wrapped_exc from exc
            finally:
                _record_recent(tool_name, project_value, agent_value)

                # Rich logging: Log tool call end if enabled
                if log_ctx is not None:
                    try:
                        log_ctx.end_time = time.perf_counter()
                        log_ctx.result = result
                        log_ctx.error = error
                        log_ctx.success = error is None
                        rich_logger.log_tool_call_end(log_ctx)
                    except Exception:
                        # Logging errors should not suppress original exceptions
                        pass

            return result

        # Preserve annotations so FastMCP can infer output schema
        with suppress(Exception):
            wrapper.__annotations__ = getattr(func, "__annotations__", {})
        return wrapper

    return decorator


def _tool_metrics_snapshot() -> list[dict[str, Any]]:
    snapshot = []
    for name, data in sorted(TOOL_METRICS.items()):
        metadata = TOOL_METADATA.get(name, {})
        snapshot.append(
            {
                "name": name,
                "calls": data["calls"],
                "errors": data["errors"],
                "cluster": TOOL_CLUSTER_MAP.get(name, "unclassified"),
                "capabilities": metadata.get("capabilities", []),
                "complexity": metadata.get("complexity", "unknown"),
            }
        )
    return snapshot


@functools.lru_cache(maxsize=1)
def _load_capabilities_mapping() -> list[dict[str, Any]]:
    mapping_path = Path(__file__).resolve().parent.parent.parent / "deploy" / "capabilities" / "agent_capabilities.json"
    if not mapping_path.exists():
        return []
    try:
        data = json.loads(mapping_path.read_text(encoding="utf-8"))
    except Exception as exc:
        logger.warning("capability_mapping.load_failed", extra={"error": str(exc)})
        return []
    agents = data.get("agents", [])
    if not isinstance(agents, list):
        return []
    normalized: list[dict[str, Any]] = []
    for entry in agents:
        if not isinstance(entry, dict):
            continue
        normalized.append(entry)
    return normalized


def _capabilities_for(agent: Optional[str], project: Optional[str]) -> list[str]:
    mapping = _load_capabilities_mapping()
    caps: set[str] = set()
    for entry in mapping:
        entry_agent = entry.get("name")
        entry_project = entry.get("project")
        if agent and entry_agent != agent:
            continue
        if project and entry_project != project:
            continue
        for item in entry.get("capabilities", []):
            if isinstance(item, str):
                caps.add(item)
    return sorted(caps)


def _lifespan_factory(settings: Settings) -> Callable[[FastMCP], AsyncIterator[None]]:
    @asynccontextmanager
    async def lifespan(app: FastMCP) -> AsyncIterator[None]:
        init_engine(settings)
        heal_summary = await heal_archive_locks(settings)
        if heal_summary.get("locks_removed") or heal_summary.get("metadata_removed"):
            logger.info(
                "archive.healed_on_startup",
                extra={
                    "locks_scanned": heal_summary.get("locks_scanned", 0),
                    "locks_removed": len(heal_summary.get("locks_removed", [])),
                    "metadata_removed": len(heal_summary.get("metadata_removed", [])),
                },
            )
        await ensure_schema(settings)
        yield

    return lifespan  # type: ignore[return-value]


def _iso(dt: Any) -> str:
    """Return ISO-8601 in UTC from datetime or best-effort from string.

    Accepts datetime or ISO-like string; falls back to str(dt) if unknown.
    Naive datetimes (from SQLite) are assumed to be UTC already.
    """
    try:
        if isinstance(dt, str):
            try:
                parsed = datetime.fromisoformat(dt)
                # Handle naive parsed datetimes (assume UTC)
                if parsed.tzinfo is None or parsed.tzinfo.utcoffset(parsed) is None:
                    parsed = parsed.replace(tzinfo=timezone.utc)
                return parsed.astimezone(timezone.utc).isoformat()
            except Exception:
                return dt
        if hasattr(dt, "astimezone"):
            # Handle naive datetimes from SQLite (assume UTC)
            if getattr(dt, "tzinfo", None) is None or dt.tzinfo.utcoffset(dt) is None:
                dt = dt.replace(tzinfo=timezone.utc)
            return dt.astimezone(timezone.utc).isoformat()  # type: ignore[no-any-return]
        return str(dt)
    except Exception:
        return str(dt)


def _ensure_utc(dt: Optional[datetime]) -> Optional[datetime]:
    """Return a timezone-aware UTC datetime."""
    if dt is None:
        return None
    if dt.tzinfo is None or dt.tzinfo.utcoffset(dt) is None:
        return dt.replace(tzinfo=timezone.utc)
    return dt.astimezone(timezone.utc)


def _max_datetime(*timestamps: Optional[datetime]) -> Optional[datetime]:
    values = [ts for ts in timestamps if ts is not None]
    if not values:
        return None
    return max(values)


_TRUE_FLAG_VALUES: tuple[str, ...] = ("1", "true", "yes", "on", "y")
_FALSE_FLAG_VALUES: tuple[str, ...] = ("0", "false", "no", "off", "n")


def _split_slug_and_query(raw_value: str) -> tuple[str, dict[str, str]]:
    slug, _, query_string = raw_value.partition("?")
    if not query_string:
        return slug, {}
    params = dict(parse_qsl(query_string, keep_blank_values=True))
    return slug, params


def _coerce_flag_to_bool(value: str, *, default: bool) -> bool:
    normalized = value.strip().lower()
    if normalized in _TRUE_FLAG_VALUES:
        return True
    if normalized in _FALSE_FLAG_VALUES:
        return False
    return default


@dataclass(slots=True)
class FileReservationStatus:
    reservation: FileReservation
    agent: Agent
    stale: bool
    stale_reasons: list[str]
    last_agent_activity: Optional[datetime]
    last_mail_activity: Optional[datetime]
    last_fs_activity: Optional[datetime]
    last_git_activity: Optional[datetime]


_GLOB_MARKERS: tuple[str, ...] = ("*", "?", "[")


def _contains_glob(pattern: str) -> bool:
    return any(marker in pattern for marker in _GLOB_MARKERS)


def _normalize_pattern(pattern: str) -> str:
    return pattern.lstrip("/").strip()


def _collect_matching_paths(base: Path, pattern: str) -> list[Path]:
    if not base.exists():
        return []
    normalized = _normalize_pattern(pattern)
    if not normalized:
        return []
    if _contains_glob(normalized):
        return list(base.glob(normalized))
    candidate = base / normalized
    if not candidate.exists():
        return []
    return [candidate]


def _latest_filesystem_activity(paths: Sequence[Path]) -> Optional[datetime]:
    mtimes: list[datetime] = []
    for path in paths:
        try:
            stat = path.stat()
        except OSError:
            continue
        mtimes.append(datetime.fromtimestamp(stat.st_mtime, tz=timezone.utc))
    if not mtimes:
        return None
    return max(mtimes)


def _latest_git_activity(repo: Optional[Repo], matches: Sequence[Path]) -> Optional[datetime]:
    if repo is None:
        return None
    repo_root = Path(repo.working_tree_dir or "").resolve()
    commit_times: list[datetime] = []
    for match in matches:
        try:
            rel_path = match.resolve().relative_to(repo_root)
        except Exception:
            continue
        try:
            commit = next(repo.iter_commits(paths=str(rel_path), max_count=1))
        except StopIteration:
            continue
        except Exception:
            continue
        commit_times.append(datetime.fromtimestamp(commit.committed_date, tz=timezone.utc))
    if not commit_times:
        return None
    return max(commit_times)


# Platform-specific webhook command templates
# Each template uses placeholders: {recipient}, {project}, {sender}
_WEBHOOK_PROMPT = (
    "You are {recipient}. Check your inbox for the message from {sender}. "
    "Respond if action is needed. If the conversation is complete or no response is required, "
    "simply exit without replying. Do not continue chatting unnecessarily."
)
WEBHOOK_PLATFORM_COMMANDS: dict[str, str] = {
    "claude": f'cd {{project}} && claude -p "{_WEBHOOK_PROMPT}"',
    "gemini": f'cd {{project}} && gemini --yolo "{_WEBHOOK_PROMPT}"',
    "codex": f'cd {{project}} && codex exec --full-auto "{_WEBHOOK_PROMPT}"',
    "cursor": f'cd {{project}} && cursor-agent -p -f --approve-mcps "{_WEBHOOK_PROMPT}"',
}


DEFAULT_WEBHOOK_PLATFORM = "claude"


def _get_webhook_command(settings: Settings, agent_platform: str | None = None) -> str | None:
    """Get the webhook command for a specific platform.

    Priority order:
    1. Custom WEBHOOK_COMMAND (always used if set)
    2. Agent's platform setting
    3. Global WEBHOOK_PLATFORM setting
    4. Default: claude
    """
    # Custom command takes priority
    if settings.webhook_command:
        return settings.webhook_command
    # Use agent's platform if set
    if agent_platform:
        platform = agent_platform.lower()
        cmd = WEBHOOK_PLATFORM_COMMANDS.get(platform)
        if cmd:
            return cmd
    # Fall back to global platform setting, then default to claude
    platform = (settings.webhook_platform or DEFAULT_WEBHOOK_PLATFORM).lower()
    return WEBHOOK_PLATFORM_COMMANDS.get(platform)


async def _fire_webhook(recipients: list[str], project_key: str, payload: dict[str, Any]) -> None:
    """Run webhook command for new message (best-effort, non-blocking).

    Spawns a command for each recipient with placeholders substituted:
    - {recipient}: Agent name receiving the message
    - {project}: Project path
    - {message_id}: Message ID
    - {subject}: Message subject
    - {sender}: Sender agent name
    - {thread_id}: Thread ID (if any)
    - {importance}: Message importance level

    Each recipient's platform is looked up from their agent record.
    Falls back to WEBHOOK_PLATFORM if agent has no platform set.
    """
    settings = get_settings()
    if not settings.webhook_enabled:
        return

    # Look up project for agent queries
    try:
        project = await _get_project_by_identifier(project_key)
    except Exception as e:
        logger.warning(f"Webhook: failed to look up project '{project_key}': {e}")
        return

    for recipient in recipients:
        try:
            # Look up recipient's platform
            agent_platform = None
            try:
                async with get_session() as session:
                    result = await session.execute(
                        select(Agent).where(
                            Agent.project_id == project.id,
                            func.lower(Agent.name) == recipient.lower()
                        )
                    )
                    agent = result.scalars().first()
                    if agent:
                        agent_platform = getattr(agent, "platform", None)
            except Exception as e:
                logger.debug(f"Webhook: could not look up platform for {recipient}: {e}")

            # Get webhook command for this recipient's platform
            webhook_command = _get_webhook_command(settings, agent_platform)
            if not webhook_command:
                logger.debug(f"Webhook: no command configured for {recipient} (platform={agent_platform})")
                continue

            cmd = webhook_command.format(
                recipient=shlex.quote(recipient),
                project=shlex.quote(project_key),
                message_id=payload.get("id", ""),
                subject=shlex.quote(str(payload.get("subject", ""))),
                sender=shlex.quote(str(payload.get("from", ""))),
                thread_id=shlex.quote(str(payload.get("thread_id", ""))),
                importance=shlex.quote(str(payload.get("importance", "normal"))),
            )
            logger.info(f"Webhook: executing command for {recipient} (platform={agent_platform or settings.webhook_platform}): {cmd}")
            proc = await asyncio.create_subprocess_shell(
                cmd,
                stdout=asyncio.subprocess.PIPE,
                stderr=asyncio.subprocess.PIPE,
            )
            # Fire and forget - but log any immediate errors
            asyncio.create_task(_log_webhook_result(recipient, proc))
        except Exception as e:
            logger.warning(f"Webhook command failed for {recipient}: {e}")


async def _log_webhook_result(recipient: str, proc: asyncio.subprocess.Process) -> None:
    """Log webhook subprocess result (fire-and-forget helper)."""
    try:
        stdout, stderr = await asyncio.wait_for(proc.communicate(), timeout=30.0)
        if proc.returncode != 0:
            logger.warning(f"Webhook for {recipient} exited with code {proc.returncode}: {stderr.decode()[:500]}")
        else:
            logger.info(f"Webhook for {recipient} completed successfully")
    except asyncio.TimeoutError:
        logger.info(f"Webhook for {recipient} timed out after 30s, terminating")
        # Must kill and wait to close pipe file descriptors
        try:
            proc.kill()
            await proc.wait()
        except Exception:
            pass
    except Exception as e:
        logger.warning(f"Webhook result logging failed for {recipient}: {e}")
        # Clean up on any error to prevent fd leak
        try:
            proc.kill()
            await proc.wait()
        except Exception:
            pass


def _project_workspace_path(project: Project) -> Optional[Path]:
    try:
        candidate = Path(project.human_key).expanduser()
    except Exception:
        return None
    with suppress(OSError):
        if candidate.exists():
            return candidate
    return None


def _open_repo_if_available(workspace: Optional[Path]) -> Optional[Repo]:
    if workspace is None:
        return None
    try:
        repo = Repo(workspace, search_parent_directories=True)
    except (InvalidGitRepositoryError, NoSuchPathError):
        return None
    except Exception:
        return None
    try:
        root = Path(repo.working_tree_dir or "")
    except Exception:
        # Close repo before returning None to avoid file handle leak
        with suppress(Exception):
            repo.close()
        return None
    with suppress(Exception):
        workspace.resolve().relative_to(root.resolve())
        return repo
    # Close repo before returning None to avoid file handle leak
    with suppress(Exception):
        repo.close()
    return None


def _parse_json_safely(text: str) -> dict[str, Any] | None:
    """Best-effort JSON extraction supporting code fences and stray text.

    Returns parsed dict on success, otherwise None.
    """
    import json as _json
    import re as _re

    try:
        parsed = _json.loads(text)
        if isinstance(parsed, dict):
            return parsed
    except Exception:
        pass
    # Code fence block
    m = _re.search(r"```(?:json)?\s*([\s\S]+?)\s*```", text)
    if m:
        inner = m.group(1)
        try:
            parsed = _json.loads(inner)
            if isinstance(parsed, dict):
                return parsed
        except Exception:
            pass
    # Braces slice heuristic
    start = text.find("{")
    end = text.rfind("}")
    if start != -1 and end != -1 and end > start:
        snippet = text[start : end + 1]
        try:
            parsed = _json.loads(snippet)
            if isinstance(parsed, dict):
                return parsed
        except Exception:
            pass
    return None


def _parse_iso(raw_value: Optional[str]) -> Optional[datetime]:
    """Parse ISO-8601 timestamps, accepting a trailing 'Z' as UTC.

    Returns None when parsing fails.
    """
    if raw_value is None:
        return None
    s = raw_value.strip()
    if not s:
        return None
    if s.endswith("Z"):
        s = s[:-1] + "+00:00"
    try:
        return datetime.fromisoformat(s)
    except ValueError:
        return None


def _validate_iso_timestamp(raw_value: Optional[str], param_name: str = "timestamp") -> Optional[datetime]:
    """Parse and validate an ISO-8601 timestamp, raising helpful error on failure.

    Unlike _parse_iso which silently returns None on failure, this function
    raises a descriptive ToolExecutionError to help agents understand what
    format is expected.

    Parameters
    ----------
    raw_value : Optional[str]
        The timestamp string to parse.
    param_name : str
        The parameter name to include in error messages.

    Returns
    -------
    Optional[datetime]
        Parsed datetime, or None if raw_value was None/empty.

    Raises
    ------
    ToolExecutionError
        If the value is provided but cannot be parsed as ISO-8601.
    """
    if raw_value is None:
        return None
    s = raw_value.strip()
    if not s:
        return None
    if s.endswith("Z"):
        s = s[:-1] + "+00:00"
    try:
        return datetime.fromisoformat(s)
    except ValueError:
        raise ToolExecutionError(
            error_type="INVALID_TIMESTAMP",
            message=(
                f"Invalid {param_name} format: '{raw_value}'. "
                f"Expected ISO-8601 format like '2025-01-15T10:30:00+00:00' or '2025-01-15T10:30:00Z'. "
                f"Common mistakes: missing timezone (add +00:00 or Z), using slashes instead of dashes, "
                f"or using 12-hour format without AM/PM."
            ),
            recoverable=True,
            data={"provided": raw_value, "expected_format": "YYYY-MM-DDTHH:MM:SS+HH:MM"},
        ) from None


def _validate_program_model(program: str, model: str) -> None:
    """Validate that program and model are non-empty strings.

    Raises
    ------
    ToolExecutionError
        If program or model is empty or whitespace-only.
    """
    if not program or not program.strip():
        raise ToolExecutionError(
            error_type="EMPTY_PROGRAM",
            message=(
                "program cannot be empty. Provide the name of your AI coding tool "
                "(e.g., 'claude-code', 'codex-cli', 'cursor', 'cline')."
            ),
            recoverable=True,
            data={"provided": program},
        )
    if not model or not model.strip():
        raise ToolExecutionError(
            error_type="EMPTY_MODEL",
            message=(
                "model cannot be empty. Provide the underlying model identifier "
                "(e.g., 'claude-opus-4.5', 'gpt-4-turbo', 'claude-sonnet-4')."
            ),
            recoverable=True,
            data={"provided": model},
        )


# Patterns that are unsearchable in FTS5 - return None to signal "no results"
_FTS5_UNSEARCHABLE_PATTERNS = frozenset({"*", "**", "***", ".", "..", "...", "?", "??", "???", ""})


def _sanitize_fts_query(query: str) -> str | None:
    """Sanitize an FTS5 query string, fixing common issues where possible.

    SQLite FTS5 has specific syntax requirements. This function attempts to
    fix common mistakes rather than throwing errors. Returns None when the
    query cannot produce meaningful results (caller should return empty list).

    Fixes applied:
    - Strips whitespace
    - Removes leading bare `*` (keeps `term*` prefix patterns)
    - Converts unsearchable patterns to None (empty results)

    Parameters
    ----------
    query : str
        The FTS5 query string to sanitize.

    Returns
    -------
    str | None
        The sanitized query string, or None if the query cannot produce results.
        When None is returned, the caller should return an empty result list
        instead of executing the query.
    """
    if not query:
        return None

    trimmed = query.strip()

    if not trimmed:
        return None

    # Check for bare patterns that can't match anything meaningful in FTS5
    if trimmed in _FTS5_UNSEARCHABLE_PATTERNS:
        return None

    # Bare boolean operators without terms - can't search
    upper_trimmed = trimmed.upper()
    if upper_trimmed in {"AND", "OR", "NOT"}:
        return None

    # FTS5 doesn't support leading wildcards (*foo), only trailing (foo*).
    # Strip leading "*" regardless of what follows: "*foo" -> "foo", "* bar" -> "bar"
    if trimmed.startswith("*"):
        if len(trimmed) == 1:
            return None
        # Strip leading "*" (and any following whitespace) and recurse
        return _sanitize_fts_query(trimmed[1:].lstrip())

    # Fix trailing lone asterisks that aren't part of prefix patterns
    # e.g., "foo *" -> "foo"
    if trimmed.endswith(" *"):
        trimmed = trimmed[:-2].rstrip()
        if not trimmed:
            return None

    # Multiple consecutive spaces -> single space
    while "  " in trimmed:
        trimmed = trimmed.replace("  ", " ")

    return trimmed if trimmed else None


def _rich_error_panel(title: str, payload: dict[str, Any]) -> None:
    """Render a compact JSON error panel if Rich is available and tools logging is enabled."""
    try:
        if not get_settings().tools_log_enabled:
            return
        import importlib as _imp
        _rc = _imp.import_module("rich.console")
        _rj = _imp.import_module("rich.json")
        Console = _rc.Console
        JSON = _rj.JSON
        Console().print(JSON.from_data({"title": title, **payload}))
    except Exception:
        return


def _render_commit_panel(
    tool_name: str,
    project_label: str,
    agent_name: str,
    start_monotonic: float,
    end_monotonic: float,
    result_payload: dict[str, Any],
    created_iso: Optional[str],
) -> str | None:
    """Create the Rich panel text used for Git commit messages."""
    try:
        panel_ctx = rich_logger.ToolCallContext(
            tool_name=tool_name,
            args=[],
            kwargs={},
            project=project_label,
            agent=agent_name,
        )
        panel_ctx.start_time = start_monotonic
        panel_ctx.end_time = end_monotonic
        panel_ctx.success = True
        panel_ctx.result = result_payload
        if created_iso:
            parsed = _parse_iso(created_iso)
            if parsed:
                panel_ctx._created_at = parsed
        return rich_logger.render_tool_call_panel(panel_ctx)
    except Exception:
        return None

def _project_to_dict(project: Project) -> dict[str, Any]:
    return {
        "id": project.id,
        "slug": project.slug,
        "human_key": project.human_key,
        "created_at": _iso(project.created_at),
    }


def _agent_to_dict(agent: Agent) -> dict[str, Any]:
    return {
        "id": agent.id,
        "name": agent.name,
        "program": agent.program,
        "model": agent.model,
        "task_description": agent.task_description,
        "inception_ts": _iso(agent.inception_ts),
        "last_active_ts": _iso(agent.last_active_ts),
        "project_id": agent.project_id,
        "attachments_policy": getattr(agent, "attachments_policy", "auto"),
        "platform": getattr(agent, "platform", None),
    }


def _message_to_dict(message: Message, include_body: bool = True) -> dict[str, Any]:
    data = {
        "id": message.id,
        "project_id": message.project_id,
        "sender_id": message.sender_id,
        "thread_id": message.thread_id,
        "subject": message.subject,
        "importance": message.importance,
        "ack_required": message.ack_required,
        "created_ts": _iso(message.created_ts),
        "attachments": message.attachments,
    }
    if include_body:
        data["body_md"] = message.body_md
    return data


def _message_frontmatter(
    message: Message,
    project: Project,
    sender: Agent,
    to_agents: Sequence[Agent],
    cc_agents: Sequence[Agent],
    bcc_agents: Sequence[Agent],
    attachments: Sequence[dict[str, Any]],
) -> dict[str, Any]:
    return {
        "id": message.id,
        "thread_id": message.thread_id,
        "project": project.human_key,
        "project_slug": project.slug,
        "from": sender.name,
        "to": [agent.name for agent in to_agents],
        "cc": [agent.name for agent in cc_agents],
        "bcc": [agent.name for agent in bcc_agents],
        "subject": message.subject,
        "importance": message.importance,
        "ack_required": message.ack_required,
        "created": _iso(message.created_ts),
        "attachments": attachments,
    }

def _compute_project_slug(human_key: str) -> str:
    """
    Compute the project slug with strict backward compatibility by default.
    When worktree-friendly behavior is enabled, we still default to 'dir' mode
    until additional identity modes are implemented.
    """
    settings = get_settings()
    # Gate: preserve existing behavior unless explicitly enabled
    if not settings.worktrees_enabled:
        return slugify(human_key)
    # Helpers for identity modes (privacy-safe)
    def _short_sha1(text: str, n: int = 10) -> str:
        return hashlib.sha1(text.encode("utf-8")).hexdigest()[:n]

    def _norm_remote(url: str | None) -> str | None:
        if not url:
            return None
        url = url.strip()
        try:
            if url.startswith("git@"):
                host = url.split("@", 1)[1].split(":", 1)[0]
                path = url.split(":", 1)[1]
            else:
                from urllib.parse import urlparse as _urlparse

                p = _urlparse(url)
                host = p.hostname or ""
                path = (p.path or "")
        except Exception:
            return None
        if not host:
            return None
        path = path.lstrip("/")
        if path.endswith(".git"):
            path = path[:-4]
        parts = [seg for seg in path.split("/") if seg]
        if len(parts) < 2:
            return None
        owner, repo = parts[0], parts[1]
        return f"{host}/{owner}/{repo}"

    mode = (settings.project_identity_mode or "dir").strip().lower()
    # Mode: git-remote
    if mode == "git-remote":
        try:
            # Attempt to use GitPython for robustness across worktrees
            with _git_repo(human_key) as repo:
                remote_name = settings.project_identity_remote or "origin"
                remote_url: str | None = None
                # Prefer 'git remote get-url' to support multiple urls/rewrite rules
                try:
                    remote_url = repo.git.remote("get-url", remote_name).strip() or None
                except Exception:
                    # Fallback: use config if available
                    try:
                        remote = next((r for r in repo.remotes if r.name == remote_name), None)
                        if remote and remote.urls:
                            remote_url = next(iter(remote.urls), None)
                    except Exception:
                        remote_url = None
                normalized = _norm_remote(remote_url)
                if normalized:
                    base = normalized.rsplit("/", 1)[-1] or "repo"
                    canonical = normalized  # privacy-safe canonical string
                    return f"{base}-{_short_sha1(canonical)}"
        except (InvalidGitRepositoryError, NoSuchPathError, Exception):
            # Non-git directory or error; fall through to fallback
            pass
        # Fallback to dir behavior if we cannot resolve a normalized remote
        return slugify(human_key)

    # Mode: git-toplevel
    if mode == "git-toplevel":
        try:
            with _git_repo(human_key) as repo:
                top = repo.git.rev_parse("--show-toplevel").strip()
                if top:
                    from pathlib import Path as _P

                    top_real = str(_P(top).resolve())
                    base = _P(top_real).name or "repo"
                    return f"{base}-{_short_sha1(top_real)}"
        except (InvalidGitRepositoryError, NoSuchPathError, Exception):
            return slugify(human_key)
        return slugify(human_key)

    # Mode: git-common-dir
    if mode == "git-common-dir":
        try:
            with _git_repo(human_key) as repo:
                # Prefer GitPython's common_dir which normalizes worktree paths
                try:
                    gdir = getattr(repo, "common_dir", None)
                except Exception:
                    gdir = None
                if not gdir:
                    gdir = repo.git.rev_parse("--git-common-dir").strip()
                if gdir:
                    from pathlib import Path as _P

                    gdir_real = str(_P(gdir).resolve())
                    base = "repo"
                    return f"{base}-{_short_sha1(gdir_real)}"
        except (InvalidGitRepositoryError, NoSuchPathError, Exception):
            return slugify(human_key)
        return slugify(human_key)

    # Default and 'dir' mode: strict back-compat
    return slugify(human_key)


def _resolve_project_identity(human_key: str) -> dict[str, Any]:
    """
    Resolve identity details for a given human_key path.
    Returns: { slug, identity_mode_used, canonical_path, human_key,
               repo_root, git_common_dir, branch, worktree_name,
               core_ignorecase, normalized_remote, project_uid }
    Writes a private marker under .git/agent-mail/project-id when WORKTREES_ENABLED=1
    and no marker exists yet.
    """
    settings_local = get_settings()
    mode_config = (settings_local.project_identity_mode or "dir").strip().lower()
    mode_used = "dir" if not settings_local.worktrees_enabled else mode_config
    target_path = str(Path(human_key).expanduser().resolve())

    repo_root: Optional[str] = None
    git_common_dir: Optional[str] = None
    branch: Optional[str] = None
    worktree_name: Optional[str] = None
    core_ignorecase: Optional[bool] = None
    normalized_remote: Optional[str] = None
    canonical_path: str = target_path

    def _norm_remote(url: Optional[str]) -> Optional[str]:
        if not url:
            return None
        u = url.strip()
        try:
            host = ""
            path = ""
            # SCP-like: git@host:owner/repo.git
            if "@" in u and ":" in u and not u.startswith(("http://", "https://", "ssh://", "git://")):
                at_pos = u.find("@")
                colon_pos = u.find(":", at_pos + 1)
                if colon_pos != -1:
                    host = u[at_pos + 1 : colon_pos]
                    path = u[colon_pos + 1 :]
            else:
                from urllib.parse import urlparse as _urlparse
                pr = _urlparse(u)
                host = (pr.hostname or "").lower()
                # Some ssh URLs include port; ignore
                path = (pr.path or "")
            host = host.lower()
            if not host:
                return None
            path = path.lstrip("/")
            if path.endswith(".git"):
                path = path[:-4]
            # collapse duplicate slashes
            while "//" in path:
                path = path.replace("//", "/")
            parts = [seg for seg in path.split("/") if seg]
            if len(parts) < 2:
                return None
            # Keep the last two segments (owner/repo) and normalize to lowercase
            # This supports nested group paths (e.g., GitLab subgroups)
            if len(parts) >= 2:
                owner, repo_name = parts[-2].lower(), parts[-1].lower()
            else:
                return None
            return f"{host}/{owner}/{repo_name}"
        except Exception:
            return None

    # Discovery YAML: optional override
    def _read_discovery_yaml(base_dir: str) -> dict[str, Any]:
        try:
            ypath = Path(base_dir) / ".agent-mail.yaml"
            if not ypath.exists():
                return {}
            # Prefer PyYAML when available for robust parsing; fallback to minimal parser
            try:
                import yaml as _yaml  # type: ignore
                loaded = _yaml.safe_load(ypath.read_text(encoding="utf-8"))
                if isinstance(loaded, dict):
                    # Keep only known keys to avoid surprises
                    allowed = {"project_uid", "product_uid"}
                    return {k: str(v) for k, v in loaded.items() if k in allowed and isinstance(v, (str, int))}
                return {}
            except Exception:
                data = {}
                for line in ypath.read_text(encoding="utf-8").splitlines():
                    s = line.strip()
                    if not s or s.startswith("#") or ":" not in s:
                        continue
                    key, value = s.split(":", 1)
                    k = key.strip()
                    if k not in {"project_uid", "product_uid"}:
                        continue
                    # strip inline comments
                    v = value.split("#", 1)[0].strip().strip("'\"")
                    if v:
                        data[k] = v
                return data
        except Exception:
            return {}

    try:
        with _git_repo(target_path) as repo:
            repo_root = str(Path(repo.working_tree_dir or "").resolve())
            try:
                git_common_dir = repo.git.rev_parse("--git-common-dir").strip()
            except Exception:
                git_common_dir = None
            try:
                branch = repo.active_branch.name
            except Exception:
                try:
                    branch = repo.git.rev_parse("--abbrev-ref", "HEAD").strip()
                except Exception:
                    branch = None
            try:
                worktree_name = Path(repo.working_tree_dir or "").name or None
            except Exception:
                worktree_name = None
            try:
                core_ic = repo.config_reader().get_value("core", "ignorecase", "false")
                core_ignorecase = str(core_ic).strip().lower() == "true"
            except Exception:
                core_ignorecase = None
            remote_name = settings_local.project_identity_remote or "origin"
            remote_url_local: Optional[str] = None
            try:
                remote_url_local = repo.git.remote("get-url", remote_name).strip() or None
            except Exception:
                try:
                    r = next((r for r in repo.remotes if r.name == remote_name), None)
                    if r and r.urls:
                        remote_url_local = next(iter(r.urls), None)
                except Exception:
                    remote_url_local = None
            normalized_remote = _norm_remote(remote_url_local)
    except (InvalidGitRepositoryError, NoSuchPathError, Exception):
        pass  # Non-git directory; continue with fallback values

    if mode_used == "git-remote" and normalized_remote:
        canonical_path = normalized_remote
    elif mode_used == "git-toplevel" and repo_root:
        canonical_path = repo_root
    elif mode_used == "git-common-dir" and git_common_dir:
        canonical_path = str(Path(git_common_dir).resolve())
    else:
        canonical_path = target_path

    # Compute project_uid via precedence:
    # committed marker -> discovery yaml -> private marker -> remote fingerprint -> git-common-dir hash -> dir hash
    marker_committed: Optional[Path] = Path(repo_root or "") / ".agent-mail-project-id" if repo_root else None
    marker_private: Optional[Path] = Path(git_common_dir or "") / "agent-mail" / "project-id" if git_common_dir else None
    # Normalize marker_private to absolute if git_common_dir is relative (common for non-linked worktrees)
    if marker_private is not None and not marker_private.is_absolute():
        try:
            base = Path(repo_root or target_path)
            marker_private = (base / marker_private).resolve()
        except Exception:
            pass
    discovery: dict[str, Any] = _read_discovery_yaml(repo_root or target_path)
    project_uid: Optional[str] = None
    try:
        if marker_committed and marker_committed.exists():
            project_uid = (marker_committed.read_text(encoding="utf-8").strip() or None)
    except Exception:
        project_uid = None
    if not project_uid:
        # Discovery yaml override
        uid = str(discovery.get("project_uid", "")).strip() if discovery else ""
        if uid:
            project_uid = uid
    if not project_uid:
        try:
            if marker_private and marker_private.exists():
                project_uid = (marker_private.read_text(encoding="utf-8").strip() or None)
        except Exception:
            project_uid = None
    if not project_uid:
        # Remote fingerprint
        remote_uid: Optional[str] = None
        try:
            default_branch = None
            if repo is not None:
                try:
                    sym = repo.git.symbolic_ref(f"refs/remotes/{settings_local.project_identity_remote or 'origin'}/HEAD").strip()
                    if sym.startswith("refs/remotes/"):
                        default_branch = sym.rsplit("/", 1)[-1]
                except Exception:
                    default_branch = "main"
            if normalized_remote:
                fingerprint = f"{normalized_remote}@{default_branch or 'main'}"
                remote_uid = hashlib.sha1(fingerprint.encode("utf-8")).hexdigest()[:20]
        except Exception:
            remote_uid = None
        if remote_uid:
            project_uid = remote_uid
    if not project_uid and git_common_dir:
        try:
            project_uid = hashlib.sha1(str(Path(git_common_dir).resolve()).encode("utf-8")).hexdigest()[:20]
        except Exception:
            project_uid = None
    if not project_uid:
        try:
            project_uid = hashlib.sha1(target_path.encode("utf-8")).hexdigest()[:20]
        except Exception:
            project_uid = str(uuid.uuid4())

    # Write private marker if gated and we have a git common dir
    if settings_local.worktrees_enabled and marker_private and not marker_private.exists():
        try:
            marker_private.parent.mkdir(parents=True, exist_ok=True)
            marker_private.write_text(project_uid + "\n", encoding="utf-8")
        except Exception:
            pass

    slug_value = _compute_project_slug(target_path)
    payload = {
        "slug": slug_value,
        "identity_mode_used": mode_used,
        "canonical_path": canonical_path,
        "human_key": target_path,
        "repo_root": repo_root,
        "git_common_dir": git_common_dir,
        "branch": branch,
        "worktree_name": worktree_name,
        "core_ignorecase": core_ignorecase,
        "normalized_remote": normalized_remote,
        "project_uid": project_uid,
        "discovery": discovery or None,
    }
    # Rich-styled identity decision logging (optional)
    try:
        if get_settings().tools_log_enabled:
            from rich.console import Console as _Console  # local import to avoid global dependency
            from rich.table import Table as _Table
            console = _Console()
            table = _Table(title="Identity Resolution", show_header=True, header_style="bold white on blue")
            table.add_column("Field", style="bold cyan")
            table.add_column("Value")
            table.add_row("Mode", str(payload["identity_mode_used"] or "dir"))
            table.add_row("Slug", str(payload["slug"]))
            table.add_row("Canonical", str(payload["canonical_path"]))
            table.add_row("Repo Root", str(payload["repo_root"] or ""))
            table.add_row("Git Common Dir", str(payload["git_common_dir"] or ""))
            table.add_row("Branch", str(payload["branch"] or ""))
            table.add_row("Worktree", str(payload["worktree_name"] or ""))
            table.add_row("Ignorecase", str(payload["core_ignorecase"]))
            table.add_row("Normalized Remote", str(payload["normalized_remote"] or ""))
            table.add_row("Project UID", str(payload["project_uid"] or ""))
            console.print(table)
    except Exception:
        # Never fail due to logging
        pass
    return payload

async def _ensure_project(human_key: str) -> Project:
    await ensure_schema()
    slug = _compute_project_slug(human_key)
    async with get_session() as session:
        result = await session.execute(select(Project).where(Project.slug == slug))  # type: ignore[arg-type]
        project = result.scalars().first()
        if project:
            return project
        project = Project(slug=slug, human_key=human_key)
        session.add(project)
        await session.commit()
        await session.refresh(project)  # type: ignore[arg-type]
        return project

    # -- Identity inspection resource is registered inside build_mcp_server below


# --- Smart lookup helpers with fuzzy matching and suggestions -----------------------------------


def _similarity_score(a: str, b: str) -> float:
    """Compute similarity score between two strings (0.0 to 1.0)."""
    return SequenceMatcher(None, a.lower(), b.lower()).ratio()


async def _find_similar_projects(identifier: str, limit: int = 5, min_score: float = 0.4) -> list[tuple[str, str, float]]:
    """Find projects with similar slugs/names. Returns list of (slug, human_key, score)."""
    slug = slugify(identifier)
    suggestions: list[tuple[str, str, float]] = []
    async with get_session() as session:
        result = await session.execute(select(Project))
        projects = result.scalars().all()
        for p in projects:
            # Check both slug and human_key similarity
            slug_score = _similarity_score(slug, p.slug)
            key_score = _similarity_score(identifier, p.human_key) if p.human_key else 0.0
            best_score = max(slug_score, key_score)
            if best_score >= min_score:
                suggestions.append((p.slug, p.human_key, best_score))
    suggestions.sort(key=lambda x: x[2], reverse=True)
    return suggestions[:limit]


async def _find_similar_agents(project: Project, name: str, limit: int = 5, min_score: float = 0.4) -> list[tuple[str, float]]:
    """Find agents with similar names in the project. Returns list of (name, score)."""
    suggestions: list[tuple[str, float]] = []
    async with get_session() as session:
        result = await session.execute(
            select(Agent).where(cast(Any, Agent.project_id == project.id))
        )
        agents = result.scalars().all()
        for a in agents:
            score = _similarity_score(name, a.name)
            if score >= min_score:
                suggestions.append((a.name, score))
    suggestions.sort(key=lambda x: x[1], reverse=True)
    return suggestions[:limit]


async def _list_project_agents(project: Project, limit: int = 10) -> list[str]:
    """List agent names in a project."""
    async with get_session() as session:
        result = await session.execute(
            select(Agent.name).where(cast(Any, Agent.project_id == project.id)).limit(limit)  # type: ignore[call-overload]
        )
        return [row[0] for row in result.all()]


async def _get_project_by_identifier(identifier: str) -> Project:
    """Get project by identifier with helpful error messages and suggestions."""
    await ensure_schema()

    # Validate input
    if not identifier or not identifier.strip():
        raise ToolExecutionError(
            "INVALID_ARGUMENT",
            "Project identifier cannot be empty. Provide a project path like '/data/projects/myproject' or a slug like 'myproject'.",
            recoverable=True,
            data={"parameter": "project_key", "provided": repr(identifier)},
        )

    slug = slugify(identifier)
    async with get_session() as session:
        result = await session.execute(select(Project).where(Project.slug == slug))  # type: ignore[arg-type]
        project = result.scalars().first()
        if project:
            return project

    # Project not found - provide helpful suggestions
    suggestions = await _find_similar_projects(identifier)

    if suggestions:
        suggestion_text = ", ".join([f"'{s[0]}'" for s in suggestions[:3]])
        raise ToolExecutionError(
            "NOT_FOUND",
            f"Project '{identifier}' not found. Did you mean: {suggestion_text}? "
            f"Use ensure_project to create a new project, or check spelling.",
            recoverable=True,
            data={
                "identifier": identifier,
                "slug_searched": slug,
                "suggestions": [{"slug": s[0], "human_key": s[1], "score": round(s[2], 2)} for s in suggestions],
            },
        )
    else:
        raise ToolExecutionError(
            "NOT_FOUND",
            f"Project '{identifier}' not found and no similar projects exist. "
            f"Use ensure_project to create a new project first. "
            f"Example: ensure_project(human_key='/path/to/your/project')",
            recoverable=True,
            data={"identifier": identifier, "slug_searched": slug},
        )


# --- Common mistake detection helpers --------------------------------------------------------

# Known program names that agents might mistakenly use as agent names
_KNOWN_PROGRAM_NAMES: frozenset[str] = frozenset({
    "claude-code", "claude", "codex-cli", "codex", "cursor", "windsurf",
    "cline", "aider", "copilot", "github-copilot", "gemini-cli", "gemini",
    "opencode", "vscode", "neovim", "vim", "emacs", "zed", "continue",
})

# Known model name patterns that agents might mistakenly use as agent names
_MODEL_NAME_PATTERNS: tuple[str, ...] = (
    "gpt-", "gpt4", "gpt3", "claude-", "opus", "sonnet", "haiku",
    "gemini-", "llama", "mistral", "codestral", "o1-", "o3-",
)


def _looks_like_program_name(value: str) -> bool:
    """Check if value looks like a program name (not a valid agent name)."""
    v = value.lower().strip()
    return v in _KNOWN_PROGRAM_NAMES


def _looks_like_model_name(value: str) -> bool:
    """Check if value looks like a model name (not a valid agent name)."""
    v = value.lower().strip()
    return any(p in v for p in _MODEL_NAME_PATTERNS)


def _looks_like_email(value: str) -> bool:
    """Check if value looks like an email address."""
    return "@" in value and "." in value.split("@")[-1]


def _looks_like_broadcast(value: str) -> bool:
    """Check if value looks like a broadcast attempt."""
    v = value.lower().strip()
    return v in {"all", "*", "everyone", "broadcast", "@all", "@everyone"}


def _looks_like_descriptive_name(value: str) -> bool:
    """Check if value looks like a descriptive role name instead of adjective+noun."""
    v = value.lower()
    # Common suffixes for descriptive agent names
    descriptive_patterns = (
        "agent", "bot", "assistant", "helper", "manager", "coordinator",
        "developer", "engineer", "migrator", "refactorer", "fixer",
        "harmonizer", "integrator", "optimizer", "analyzer", "worker",
    )
    return any(v.endswith(p) for p in descriptive_patterns)


def _detect_agent_name_mistake(value: str) -> tuple[str, str] | None:
    """
    Detect common mistakes when agents provide invalid agent names.
    Returns (mistake_type, helpful_message) or None if no obvious mistake detected.
    """
    if _looks_like_program_name(value):
        return (
            "PROGRAM_NAME_AS_AGENT",
            f"'{value}' looks like a program name, not an agent name. "
            f"Agent names must be adjective+noun combinations like 'BlueLake' or 'GreenCastle'. "
            f"Use the 'program' parameter for program names, and omit 'name' to auto-generate a valid agent name."
        )
    if _looks_like_model_name(value):
        return (
            "MODEL_NAME_AS_AGENT",
            f"'{value}' looks like a model name, not an agent name. "
            f"Agent names must be adjective+noun combinations like 'RedStone' or 'PurpleBear'. "
            f"Use the 'model' parameter for model names, and omit 'name' to auto-generate a valid agent name."
        )
    if _looks_like_email(value):
        return (
            "EMAIL_AS_AGENT",
            f"'{value}' looks like an email address. Agent names are simple identifiers like 'BlueDog', "
            f"not email addresses. Check the 'to' parameter format."
        )
    if _looks_like_broadcast(value):
        return (
            "BROADCAST_ATTEMPT",
            f"'{value}' looks like a broadcast attempt. Agent Mail doesn't support broadcasting to all agents. "
            f"List specific recipient agent names in the 'to' parameter."
        )
    if _looks_like_descriptive_name(value):
        return (
            "DESCRIPTIVE_NAME",
            f"'{value}' looks like a descriptive role name. Agent names must be randomly generated "
            f"adjective+noun combinations like 'WhiteMountain' or 'BrownCreek', NOT descriptive of the agent's task. "
            f"Omit the 'name' parameter to auto-generate a valid name."
        )
    return None


def _detect_suspicious_file_reservation(pattern: str) -> str | None:
    """
    Detect suspicious file reservation patterns that might be too broad.
    Returns a warning message or None if the pattern looks reasonable.
    """
    p = pattern.strip()

    # Catch overly broad patterns
    if p in ("*", "**", "**/*", "**/**", "."):
        return (
            f"Pattern '{p}' is too broad and would reserve the entire project. "
            f"Use more specific patterns like 'src/api/*.py' or 'lib/auth/**'."
        )

    # Catch absolute paths when relative expected
    if p.startswith("/") and not p.startswith("//"):
        return (
            f"Pattern '{p}' looks like an absolute path. File reservation patterns should be "
            f"project-relative (e.g., 'src/module.py' not '/full/path/src/module.py')."
        )

    # Warn about very short patterns that might be unintentionally broad
    if len(p) <= 2 and "*" in p:
        return (
            f"Pattern '{p}' is very short and may match more files than intended. "
            f"Consider using a more specific pattern."
        )

    return None


# --- Project sibling suggestion helpers -----------------------------------------------------

_PROJECT_PROFILE_FILENAMES: tuple[str, ...] = (
    "README.md",
    "Readme.md",
    "readme.md",
    "AGENTS.md",
    "CLAUDE.md",
    "Claude.md",
    "agents/README.md",
    "docs/README.md",
    "docs/overview.md",
)
_PROJECT_PROFILE_MAX_TOTAL_CHARS = 6000
_PROJECT_PROFILE_PER_FILE_CHARS = 1800
_PROJECT_SIBLING_REFRESH_TTL = timedelta(hours=12)
_PROJECT_SIBLING_REFRESH_LIMIT = 3
_PROJECT_SIBLING_MIN_SUGGESTION_SCORE = 0.92


def _canonical_project_pair(a_id: int, b_id: int) -> tuple[int, int]:
    if a_id == b_id:
        raise ValueError("Project pair must reference distinct projects.")
    return (a_id, b_id) if a_id < b_id else (b_id, a_id)


@asynccontextmanager
async def _archive_write_lock(archive: ProjectArchive, *, timeout_seconds: float = 60.0) -> AsyncIterator[None]:
    try:
        async with archive_write_lock(archive, timeout_seconds=timeout_seconds):
            yield
    except TimeoutError as exc:
        raise ToolExecutionError(
            "ARCHIVE_LOCK_TIMEOUT",
            (
                f"Archive lock busy for project '{archive.slug}' at '{archive.lock_path}'. "
                f"Timed out after {timeout_seconds:.1f}s. "
                "Inspect running agents or call collect_lock_status to clear stale locks."
            ),
            recoverable=True,
            data={
                "project_slug": archive.slug,
                "lock_path": str(archive.lock_path),
                "timeout_seconds": timeout_seconds,
            },
        ) from exc


async def _read_file_preview(path: Path, *, max_chars: int) -> str:
    def _read() -> str:
        try:
            with path.open("r", encoding="utf-8", errors="ignore") as handle:
                data = handle.read(max_chars + 1024)
        except Exception:
            return ""
        return (data or "").strip()[:max_chars]

    return await asyncio.to_thread(_read)


async def _build_project_profile(
    project: Project,
    agent_names: list[str],
) -> str:
    pieces: list[str] = [
        f"Identifier: {project.human_key}",
        f"Slug: {project.slug}",
        f"Agents: {', '.join(agent_names) if agent_names else 'None registered'}",
    ]

    base_path = Path(project.human_key)
    if base_path.exists():
        total_chars = 0
        seen_files: set[Path] = set()
        for rel_name in _PROJECT_PROFILE_FILENAMES:
            candidate = base_path / rel_name
            if candidate in seen_files or not candidate.exists() or not candidate.is_file():
                continue
            preview = await _read_file_preview(candidate, max_chars=_PROJECT_PROFILE_PER_FILE_CHARS)
            if not preview:
                continue
            pieces.append(f"===== {rel_name} =====\n{preview}")
            seen_files.add(candidate)
            total_chars += len(preview)
            if total_chars >= _PROJECT_PROFILE_MAX_TOTAL_CHARS:
                break
    return "\n\n".join(pieces)


def _heuristic_project_similarity(project_a: Project, project_b: Project) -> tuple[float, str]:
    # CRITICAL: Projects with identical human_key are the SAME project, not siblings
    # This should be filtered earlier, but adding safeguard here
    if project_a.human_key == project_b.human_key:
        return 0.0, "ERROR: Identical human_key - these are the SAME project, not siblings"

    slug_ratio = SequenceMatcher(None, project_a.slug, project_b.slug).ratio()
    human_ratio = SequenceMatcher(None, project_a.human_key, project_b.human_key).ratio()
    shared_prefix = 0.0
    try:
        prefix_a = Path(project_a.human_key).name.lower()
        prefix_b = Path(project_b.human_key).name.lower()
        shared_prefix = SequenceMatcher(None, prefix_a, prefix_b).ratio()
    except Exception:
        shared_prefix = 0.0

    score = max(slug_ratio, human_ratio, shared_prefix)
    reasons: list[str] = []
    if slug_ratio > 0.6:
        reasons.append(f"Slugs are similar ({slug_ratio:.2f})")
    if human_ratio > 0.6:
        reasons.append(f"Human keys align ({human_ratio:.2f})")
    parent_a = Path(project_a.human_key).parent
    parent_b = Path(project_b.human_key).parent
    if parent_a == parent_b:
        score = max(score, 0.85)
        reasons.append("Projects share the same parent directory")
    if not reasons:
        reasons.append("Heuristic comparison found limited overlap; treating as weak relation")
    return min(max(score, 0.0), 1.0), ", ".join(reasons)


async def _score_project_pair(
    project_a: Project,
    profile_a: str,
    project_b: Project,
    profile_b: str,
) -> tuple[float, str]:
    settings = get_settings()
    heuristic_score, heuristic_reason = _heuristic_project_similarity(project_a, project_b)

    if not settings.llm.enabled:
        return heuristic_score, heuristic_reason

    system_prompt = (
        "You are an expert analyst who maps whether two software projects are tightly related parts "
        "of the same overall product. Score relationship strength from 0.0 (unrelated) to 1.0 "
        "(same initiative with tightly coupled scope)."
    )
    user_prompt = (
        "Return strict JSON with keys: score (float 0-1), rationale (<=120 words).\n"
        "Focus on whether these projects represent collaborating slices of the same product.\n\n"
        f"Project A Profile:\n{profile_a}\n\nProject B Profile:\n{profile_b}"
    )

    try:
        completion = await complete_system_user(system_prompt, user_prompt, max_tokens=400)
        payload = completion.content.strip()
        data = json.loads(payload)
        score = float(data.get("score", heuristic_score))
        rationale = str(data.get("rationale", "")).strip() or heuristic_reason
        return min(max(score, 0.0), 1.0), rationale
    except Exception as exc:
        logger.debug("project_sibling.llm_failed", exc_info=exc)
        return heuristic_score, heuristic_reason + " (LLM fallback)"


async def refresh_project_sibling_suggestions(*, max_pairs: int = _PROJECT_SIBLING_REFRESH_LIMIT) -> None:
    await ensure_schema()
    async with get_session() as session:
        projects = (await session.execute(select(Project))).scalars().all()
        if len(projects) < 2:
            return

        agents_rows = await session.execute(select(Agent.project_id, Agent.name))  # type: ignore[call-overload]
        agent_map: dict[int, list[str]] = defaultdict(list)
        for proj_id, name in agents_rows.fetchall():
            agent_map[int(proj_id)].append(name)

        existing_rows = (await session.execute(select(ProjectSiblingSuggestion))).scalars().all()
        existing_map: dict[tuple[int, int], ProjectSiblingSuggestion] = {}
        for suggestion in existing_rows:  # type: ignore[call-overload]
            pair = _canonical_project_pair(suggestion.project_a_id, suggestion.project_b_id)
            existing_map[pair] = suggestion

        now = datetime.now(timezone.utc)
        to_evaluate: list[tuple[Project, Project, ProjectSiblingSuggestion | None]] = []
        for idx, project_a in enumerate(projects):
            if project_a.id is None:
                continue
            for project_b in projects[idx + 1 :]:
                if project_b.id is None:
                    continue

                # CRITICAL: Skip projects with identical human_key - they're the SAME project, not siblings
                # Two agents in /data/projects/smartedgar_mcp are on the SAME project
                # Siblings would be different directories like /data/projects/smartedgar_mcp_frontend
                if project_a.human_key == project_b.human_key:
                    continue

                pair = _canonical_project_pair(project_a.id, project_b.id)
                suggestion = existing_map.get(pair)  # type: ignore[assignment]
                if suggestion is None:
                    to_evaluate.append((project_a, project_b, None))
                else:
                    eval_ts = suggestion.evaluated_ts
                    # Normalize to timezone-aware UTC before arithmetic; SQLite may return naive datetimes
                    if eval_ts is not None:
                        if eval_ts.tzinfo is None or eval_ts.tzinfo.utcoffset(eval_ts) is None:
                            eval_ts = eval_ts.replace(tzinfo=timezone.utc)
                        else:
                            eval_ts = eval_ts.astimezone(timezone.utc)
                        age = now - eval_ts
                    else:
                        age = _PROJECT_SIBLING_REFRESH_TTL
                    if suggestion.status == "dismissed" and age < timedelta(days=7):
                        continue
                    if age >= _PROJECT_SIBLING_REFRESH_TTL and len(to_evaluate) < max_pairs:
                        to_evaluate.append((project_a, project_b, suggestion))
            if len(to_evaluate) >= max_pairs:
                break

        if not to_evaluate:
            return

        updated = False
        for project_a, project_b, suggestion in to_evaluate[:max_pairs]:  # type: ignore[assignment]
            profile_a = await _build_project_profile(project_a, agent_map.get(project_a.id or -1, []))
            profile_b = await _build_project_profile(project_b, agent_map.get(project_b.id or -1, []))
            score, rationale = await _score_project_pair(project_a, profile_a, project_b, profile_b)

            pair = _canonical_project_pair(project_a.id or 0, project_b.id or 0)
            record = existing_map.get(pair) if suggestion is None else suggestion
            if record is None:
                record = ProjectSiblingSuggestion(
                    project_a_id=pair[0],
                    project_b_id=pair[1],
                    score=score,
                    rationale=rationale,
                    status="suggested",
                )
                session.add(record)
                existing_map[pair] = record
            else:
                record.score = score
                record.rationale = rationale
                # Preserve user decisions
                if record.status not in {"confirmed", "dismissed"}:
                    record.status = "suggested"
            record.evaluated_ts = now
            updated = True

        if updated:
            await session.commit()


async def get_project_sibling_data() -> dict[int, dict[str, list[dict[str, Any]]]]:
    await ensure_schema()
    async with get_session() as session:
        rows = await session.execute(
            text(
                """
                SELECT s.id, s.project_a_id, s.project_b_id, s.score, s.status, s.rationale,
                       s.evaluated_ts, pa.slug AS slug_a, pa.human_key AS human_a,
                       pb.slug AS slug_b, pb.human_key AS human_b
                FROM project_sibling_suggestions s
                JOIN projects pa ON pa.id = s.project_a_id
                JOIN projects pb ON pb.id = s.project_b_id
                ORDER BY s.score DESC
                """
            )
        )
        result_map: dict[int, dict[str, list[dict[str, Any]]]] = defaultdict(lambda: {"confirmed": [], "suggested": []})

        for row in rows.fetchall():
            suggestion_id = int(row[0])
            a_id = int(row[1])
            b_id = int(row[2])
            entry_base = {
                "suggestion_id": suggestion_id,
                "score": float(row[3] or 0.0),
                "status": row[4],
                "rationale": row[5] or "",
                "evaluated_ts": str(row[6]) if row[6] else None,
            }
            a_info = {"id": a_id, "slug": row[7], "human_key": row[8]}
            b_info = {"id": b_id, "slug": row[9], "human_key": row[10]}

            for current, other in ((a_info, b_info), (b_info, a_info)):
                bucket = result_map[current["id"]]
                entry = {**entry_base, "peer": other}
                if entry["status"] == "confirmed":
                    bucket["confirmed"].append(entry)
                elif entry["status"] != "dismissed" and float(cast(float, entry_base["score"])) >= _PROJECT_SIBLING_MIN_SUGGESTION_SCORE:
                    bucket["suggested"].append(entry)

        return result_map


async def update_project_sibling_status(project_id: int, other_id: int, status: str) -> dict[str, Any]:
    normalized_status = status.lower()
    if normalized_status not in {"confirmed", "dismissed", "suggested"}:
        raise ValueError("Invalid status")

    await ensure_schema()
    async with get_session() as session:
        pair = _canonical_project_pair(project_id, other_id)
        suggestion = (
            await session.execute(
                select(ProjectSiblingSuggestion).where(
                    ProjectSiblingSuggestion.project_a_id == pair[0],  # type: ignore[arg-type]
                    ProjectSiblingSuggestion.project_b_id == pair[1],  # type: ignore[arg-type]
                )
            )
        ).scalars().first()

        if suggestion is None:
            # Create a baseline suggestion via refresh for this specific pair  # type: ignore[arg-type]
            project_a_obj = await session.get(Project, pair[0])  # type: ignore[arg-type]
            project_b_obj = await session.get(Project, pair[1])
            projects = [proj for proj in (project_a_obj, project_b_obj) if proj is not None]
            if len(projects) != 2:
                raise NoResultFound("Project pair not found")
            project_map = {proj.id: proj for proj in projects if proj.id is not None}
            agents_rows = await session.execute(
                select(Agent.project_id, Agent.name).where(  # type: ignore[call-overload]
                    or_(Agent.project_id == pair[0], cast(Any, Agent.project_id) == pair[1])  # type: ignore[arg-type]
                )
            )
            agent_map: dict[int, list[str]] = defaultdict(list)
            for proj_id, name in agents_rows.fetchall():
                agent_map[int(proj_id)].append(name)
            profile_a = await _build_project_profile(project_map[pair[0]], agent_map.get(pair[0], []))  # type: ignore[call-overload]
            profile_b = await _build_project_profile(project_map[pair[1]], agent_map.get(pair[1], []))  # type: ignore[arg-type]
            score, rationale = await _score_project_pair(project_map[pair[0]], profile_a, project_map[pair[1]], profile_b)
            suggestion = ProjectSiblingSuggestion(
                project_a_id=pair[0],
                project_b_id=pair[1],
                score=score,
                rationale=rationale,
                status="suggested",
            )
            session.add(suggestion)
            await session.flush()

        now = datetime.now(timezone.utc)
        suggestion.status = normalized_status
        suggestion.evaluated_ts = now
        if normalized_status == "confirmed":
            suggestion.confirmed_ts = now
            suggestion.dismissed_ts = None
        elif normalized_status == "dismissed":
            suggestion.dismissed_ts = now
            suggestion.confirmed_ts = None

        await session.commit()

        project_a_obj = await session.get(Project, suggestion.project_a_id)
        project_b_obj = await session.get(Project, suggestion.project_b_id)
        project_lookup = {
            proj.id: proj
            for proj in (project_a_obj, project_b_obj)
            if proj is not None and proj.id is not None
        }

        def _project_payload(proj_id: int) -> dict[str, Any]:
            proj = project_lookup.get(proj_id)
            if proj is None:
                return {"id": proj_id, "slug": "", "human_key": ""}
            return {"id": proj.id, "slug": proj.slug, "human_key": proj.human_key}

        return {
            "id": suggestion.id,
            "status": suggestion.status,
            "score": suggestion.score,
            "rationale": suggestion.rationale,
            "project_a": _project_payload(suggestion.project_a_id),
            "project_b": _project_payload(suggestion.project_b_id),
            "evaluated_ts": str(suggestion.evaluated_ts) if suggestion.evaluated_ts else None,
        }


async def _agent_name_exists(project: Project, name: str) -> bool:
    if project.id is None:
        raise ValueError("Project must have an id before querying agents.")
    async with get_session() as session:
        result = await session.execute(
            select(Agent.id).where(Agent.project_id == project.id, func.lower(Agent.name) == name.lower())  # type: ignore[call-overload]
        )
        return result.first() is not None


async def _generate_unique_agent_name(
    project: Project,
    settings: Settings,  # type: ignore[arg-type]
    name_hint: Optional[str] = None,
) -> str:
    archive = await ensure_archive(settings, project.slug)

    async def available(candidate: str) -> bool:
        return not await _agent_name_exists(project, candidate) and not (archive.root / "agents" / candidate).exists()

    mode = getattr(settings, "agent_name_enforcement_mode", "coerce").lower()
    if name_hint:
        sanitized = sanitize_agent_name(name_hint)
        if mode == "always_auto":
            sanitized = None
        if sanitized:
            # When coercing, if the provided hint is not in the valid adjective+noun set,
            # silently fall back to auto-generation instead of erroring.
            if validate_agent_name_format(sanitized):
                if not await available(sanitized):
                    # In strict mode, indicate conflict; in coerce, fall back to generation
                    if mode == "strict":
                        raise ValueError(f"Agent name '{sanitized}' is already in use.")
                else:
                    return sanitized
            else:
                if mode == "strict":
                    raise ValueError(
                        f"Invalid agent name format: '{sanitized}'. "
                        f"Agent names MUST be randomly generated adjective+noun combinations "
                        f"(e.g., 'GreenLake', 'BlueDog'), NOT descriptive names. "
                        f"Omit the 'name_hint' parameter to auto-generate a valid name."
                    )
        else:
            # No alphanumerics remain; only strict mode should error
            if mode == "strict":
                raise ValueError("Name hint must contain alphanumeric characters.")

    for _ in range(1024):
        candidate = sanitize_agent_name(generate_agent_name())
        if candidate and await available(candidate):
            return candidate
    raise RuntimeError("Unable to generate a unique agent name.")


async def _create_agent_record(
    project: Project,
    name: str,
    program: str,
    model: str,
    task_description: str,
) -> Agent:
    if project.id is None:
        raise ValueError("Project must have an id before creating agents.")
    await ensure_schema()
    async with get_session() as session:
        agent = Agent(
            project_id=project.id,
            name=name,
            program=program,
            model=model,
            task_description=task_description,
        )
        session.add(agent)
        await session.commit()
        await session.refresh(agent)
        return agent


def _infer_platform(program: str, model: str) -> str | None:
    """Infer webhook platform from agent's program and model fields.

    Maps common program/model names to their webhook platforms.
    Returns None if no match found.
    """
    # Check both program and model (some CLIs use generic program names)
    combined = f"{program} {model}".lower()

    if "claude" in combined:
        return "claude"
    if "gemini" in combined:
        return "gemini"
    if "codex" in combined:
        return "codex"
    if "gpt" in combined or "openai" in combined:
        return "codex"  # OpenAI models likely use Codex CLI
    return None


async def _get_or_create_agent(
    project: Project,
    name: Optional[str],
    program: str,
    model: str,
    task_description: str,
    settings: Settings,
    platform: Optional[str] = None,
) -> Agent:
    if project.id is None:
        raise ValueError("Project must have an id before creating agents.")

    # Auto-detect platform from program/model if not explicitly provided
    if not platform:
        platform = _infer_platform(program, model)
    mode = getattr(settings, "agent_name_enforcement_mode", "coerce").lower()
    if mode == "always_auto" or name is None:
        desired_name = await _generate_unique_agent_name(project, settings, None)
    else:
        sanitized = sanitize_agent_name(name)
        if not sanitized:
            if mode == "strict":
                raise ValueError("Agent name must contain alphanumeric characters.")
            desired_name = await _generate_unique_agent_name(project, settings, None)
        else:
            if validate_agent_name_format(sanitized):
                desired_name = sanitized
            else:
                if mode == "strict":
                    # Check for common mistakes and provide specific guidance
                    mistake = _detect_agent_name_mistake(sanitized)
                    if mistake:
                        raise ToolExecutionError(
                            mistake[0],
                            mistake[1],
                            recoverable=True,
                            data={"provided_name": sanitized, "valid_examples": ["BlueLake", "GreenCastle", "RedStone"]},
                        )
                    raise ToolExecutionError(
                        "INVALID_AGENT_NAME",
                        f"Invalid agent name format: '{sanitized}'. "
                        f"Agent names MUST be randomly generated adjective+noun combinations "
                        f"(e.g., 'GreenLake', 'BlueDog'), NOT descriptive names. "
                        f"Omit the 'name' parameter to auto-generate a valid name.",
                        recoverable=True,
                        data={"provided_name": sanitized, "valid_examples": ["BlueLake", "GreenCastle", "RedStone"]},
                    )
                # coerce -> ignore invalid provided name and auto-generate
                desired_name = await _generate_unique_agent_name(project, settings, None)
    await ensure_schema()
    async with get_session() as session:
        # Use case-insensitive matching to be consistent with _agent_name_exists() and _get_agent()
        result = await session.execute(
            select(Agent).where(Agent.project_id == project.id, func.lower(Agent.name) == desired_name.lower())  # type: ignore[arg-type]
        )
        agent = result.scalars().first()
        if agent:
            agent.program = program
            agent.model = model
            agent.task_description = task_description
<<<<<<< HEAD
            agent.last_active_ts = datetime.now(timezone.utc)
            if platform:
                agent.platform = platform.lower()
=======
            agent.last_active_ts = datetime.now(timezone.utc)  # type: ignore[arg-type]
>>>>>>> 699ed030
            session.add(agent)
            await session.commit()
            await session.refresh(agent)
        else:
            agent = Agent(
                project_id=project.id,
                name=desired_name,
                program=program,
                model=model,
                task_description=task_description,
                platform=platform.lower() if platform else None,
            )
            session.add(agent)
            await session.commit()
            await session.refresh(agent)
    archive = await ensure_archive(settings, project.slug)
    async with _archive_write_lock(archive):
        await write_agent_profile(archive, _agent_to_dict(agent))
    return agent


async def _get_agent(project: Project, name: str) -> Agent:
    """Get agent by name with helpful error messages and suggestions."""
    await ensure_schema()

    # Validate input
    if not name or not name.strip():
        raise ToolExecutionError(
            "INVALID_ARGUMENT",
            f"Agent name cannot be empty. Provide a valid agent name for project '{project.human_key}'.",
            recoverable=True,
            data={"parameter": "agent_name", "provided": repr(name), "project": project.slug},
        )

    async with get_session() as session:
        result = await session.execute(
            select(Agent).where(Agent.project_id == project.id, func.lower(Agent.name) == name.lower())  # type: ignore[arg-type]
        )
        agent = result.scalars().first()
        if agent:
            return agent

    # Agent not found - provide helpful suggestions
    suggestions = await _find_similar_agents(project, name)
    available_agents = await _list_project_agents(project)

    if suggestions:
        # Found similar names - probably a typo
        suggestion_text = ", ".join([f"'{s[0]}'" for s in suggestions[:3]])
        raise ToolExecutionError(
            "NOT_FOUND",
            f"Agent '{name}' not found in project '{project.human_key}'. Did you mean: {suggestion_text}? "
            f"Agent names are case-insensitive but must match exactly.",
            recoverable=True,
            data={
                "agent_name": name,
                "project": project.slug,
                "suggestions": [{"name": s[0], "score": round(s[1], 2)} for s in suggestions],
                "available_agents": available_agents,
            },
        )
    elif available_agents:
        # No similar names but project has agents
        agents_list = ", ".join([f"'{a}'" for a in available_agents[:5]])
        more_text = f" and {len(available_agents) - 5} more" if len(available_agents) > 5 else ""
        raise ToolExecutionError(
            "NOT_FOUND",
            f"Agent '{name}' not found in project '{project.human_key}'. "
            f"Available agents: {agents_list}{more_text}. "
            f"Use register_agent to create a new agent identity.",
            recoverable=True,
            data={
                "agent_name": name,
                "project": project.slug,
                "available_agents": available_agents,
            },
        )
    else:
        # Project has no agents
        raise ToolExecutionError(
            "NOT_FOUND",
            f"Agent '{name}' not found. Project '{project.human_key}' has no registered agents yet. "
            f"Use register_agent to create an agent identity first. "
            f"Example: register_agent(project_key='{project.slug}', program='claude-code', model='opus-4', name='{name}')",
            recoverable=True,
            data={"agent_name": name, "project": project.slug, "available_agents": []},
        )


async def _create_message(
    project: Project,
    sender: Agent,
    subject: str,
    body_md: str,
    recipients: Sequence[tuple[Agent, str]],
    importance: str,
    ack_required: bool,
    thread_id: Optional[str],
    attachments: Sequence[dict[str, Any]],
) -> Message:
    if project.id is None:
        raise ValueError("Project must have an id before creating messages.")
    if sender.id is None:
        raise ValueError("Sender must have an id before sending messages.")
    await ensure_schema()
    async with get_session() as session:
        message = Message(
            project_id=project.id,
            sender_id=sender.id,
            subject=subject,
            body_md=body_md,
            importance=importance,
            ack_required=ack_required,
            thread_id=thread_id,
            attachments=list(attachments),
        )
        session.add(message)
        await session.flush()
        for recipient, kind in recipients:
            entry = MessageRecipient(message_id=message.id, agent_id=recipient.id, kind=kind)
            session.add(entry)
        sender.last_active_ts = datetime.now(timezone.utc)
        session.add(sender)
        await session.commit()
        await session.refresh(message)
    return message


async def _create_file_reservation(
    project: Project,
    agent: Agent,
    path: str,
    exclusive: bool,
    reason: str,
    ttl_seconds: int,
) -> FileReservation:
    if project.id is None or agent.id is None:
        raise ValueError("Project and agent must have ids before creating file_reservations.")
    expires = datetime.now(timezone.utc) + timedelta(seconds=ttl_seconds)
    await ensure_schema()
    async with get_session() as session:
        file_reservation = FileReservation(
            project_id=project.id,
            agent_id=agent.id,
            path_pattern=path,
            exclusive=exclusive,
            reason=reason,
            expires_ts=expires,
        )
        session.add(file_reservation)
        await session.commit()
        await session.refresh(file_reservation)
    return file_reservation


async def _collect_file_reservation_statuses(
    project: Project,
    *,
    include_released: bool = False,
    now: Optional[datetime] = None,
) -> list[FileReservationStatus]:
    if project.id is None:
        return []
    await ensure_schema()
    moment = now or datetime.now(timezone.utc)
    settings = get_settings()
    inactivity_seconds = max(0, int(settings.file_reservation_inactivity_seconds))
    activity_grace = max(0, int(settings.file_reservation_activity_grace_seconds))

    async with get_session() as session:
        stmt = (
            select(FileReservation, Agent)
            .join(Agent, cast(Any, FileReservation.agent_id) == Agent.id)
            .where(FileReservation.project_id == project.id)  # type: ignore[arg-type]
            .order_by(asc(FileReservation.created_ts))  # type: ignore[arg-type]
        )
        if not include_released:
            stmt = stmt.where(cast(Any, FileReservation.released_ts).is_(None))
        result = await session.execute(stmt)
        rows = result.all()  # type: ignore[arg-type]
        if not rows:  # type: ignore[arg-type]
            return []  # type: ignore[arg-type]
        agent_ids = [agent.id for _, agent in rows if agent.id is not None]
        send_map: dict[int, Optional[datetime]] = {}
        ack_map: dict[int, Optional[datetime]] = {}
        read_map: dict[int, Optional[datetime]] = {}
        if agent_ids:
            send_result = await session.execute(
                select(Message.sender_id, func.max(Message.created_ts))  # type: ignore[call-overload]
                .where(
                    cast(Any, Message.project_id) == project.id,
                    cast(Any, Message.sender_id).in_(agent_ids),
                )
                .group_by(Message.sender_id)
            )
            send_map = {row[0]: _ensure_utc(row[1]) for row in send_result}  # type: ignore[call-overload]
            ack_result = await session.execute(
                select(MessageRecipient.agent_id, func.max(MessageRecipient.ack_ts))  # type: ignore[call-overload]
                .join(Message, MessageRecipient.message_id == Message.id)
                .where(
                    cast(Any, Message.project_id) == project.id,
                    cast(Any, MessageRecipient.agent_id).in_(agent_ids),
                    cast(Any, MessageRecipient.ack_ts).is_not(None),
                )
                .group_by(MessageRecipient.agent_id)  # type: ignore[call-overload]
            )  # type: ignore[arg-type]
            ack_map = {row[0]: _ensure_utc(row[1]) for row in ack_result}
            read_result = await session.execute(  # type: ignore[arg-type]
                select(MessageRecipient.agent_id, func.max(MessageRecipient.read_ts))  # type: ignore[call-overload]
                .join(Message, MessageRecipient.message_id == Message.id)
                .where(
                    cast(Any, Message.project_id) == project.id,
                    cast(Any, MessageRecipient.agent_id).in_(agent_ids),
                    cast(Any, MessageRecipient.read_ts).is_not(None),
                )
                .group_by(MessageRecipient.agent_id)  # type: ignore[call-overload]
            )  # type: ignore[arg-type]
            read_map = {row[0]: _ensure_utc(row[1]) for row in read_result}
  # type: ignore[arg-type]
    workspace = _project_workspace_path(project)
    repo = _open_repo_if_available(workspace) if workspace is not None else None

    statuses: list[FileReservationStatus] = []
    try:
        for reservation, agent in rows:
            agent_id = agent.id or -1
            agent_last_active = _ensure_utc(agent.last_active_ts)
            last_mail = _max_datetime(send_map.get(agent_id), ack_map.get(agent_id), read_map.get(agent_id))

            matches: list[Path] = []
            fs_activity: Optional[datetime] = None
            git_activity: Optional[datetime] = None

            if workspace is not None:
                matches = _collect_matching_paths(workspace, reservation.path_pattern)
                if matches:
                    fs_activity = _latest_filesystem_activity(matches)
                    git_activity = _latest_git_activity(repo, matches)

            agent_inactive = (
                agent_last_active is None or (moment - agent_last_active).total_seconds() > inactivity_seconds
            )
            recent_mail = last_mail is not None and (moment - last_mail).total_seconds() <= activity_grace
            recent_fs = fs_activity is not None and (moment - fs_activity).total_seconds() <= activity_grace
            recent_git = git_activity is not None and (moment - git_activity).total_seconds() <= activity_grace

            stale = bool(
                reservation.released_ts is None
                and agent_inactive
                and not (recent_mail or recent_fs or recent_git)
            )
            reasons: list[str] = []
            if agent_inactive:
                reasons.append(f"agent_inactive>{inactivity_seconds}s")
            else:
                reasons.append("agent_recently_active")
            if recent_mail:
                reasons.append("mail_activity_recent")
            else:
                reasons.append(f"no_recent_mail_activity>{activity_grace}s")
            if matches:
                if recent_fs:
                    reasons.append("filesystem_activity_recent")
                else:
                    reasons.append(f"no_recent_filesystem_activity>{activity_grace}s")
                if recent_git:
                    reasons.append("git_activity_recent")
                else:
                    reasons.append(f"no_recent_git_activity>{activity_grace}s")
            else:
                reasons.append("path_pattern_unmatched")

            statuses.append(
                FileReservationStatus(
                    reservation=reservation,
                    agent=agent,
                    stale=stale,
                    stale_reasons=reasons,
                    last_agent_activity=agent_last_active,
                    last_mail_activity=last_mail,
                    last_fs_activity=fs_activity,
                    last_git_activity=git_activity,
                )
            )
    finally:
        # Cleanup: close repo if we opened one
        if repo is not None:
            with suppress(Exception):
                repo.close()
    return statuses


async def _expire_stale_file_reservations(project_id: int) -> list[FileReservationStatus]:
    await ensure_schema()
    now = datetime.now(timezone.utc)

    project: Optional[Project] = None
    async with get_session() as session:
        project = await session.get(Project, project_id)
    if project is None:
        return []

    # Release any entries whose TTL has already elapsed
    async with get_session() as session:
        await session.execute(
            update(FileReservation)
            .where(
                cast(Any, FileReservation.project_id) == project_id,
                cast(Any, FileReservation.released_ts).is_(None),
                FileReservation.expires_ts < now,  # type: ignore[arg-type]
            )
            .values(released_ts=now)
        )
        await session.commit()
  # type: ignore[arg-type]
    statuses = await _collect_file_reservation_statuses(project, include_released=False, now=now)
    stale_statuses = [status for status in statuses if status.stale and status.reservation.id is not None]  # type: ignore[arg-type]
    stale_ids = [cast(int, status.reservation.id) for status in stale_statuses]
    if not stale_ids:
        return []

    async with get_session() as session:
        await session.execute(
            update(FileReservation)
            .where(
                cast(Any, FileReservation.project_id) == project_id,
                cast(Any, FileReservation.id).in_(stale_ids),
                cast(Any, FileReservation.released_ts).is_(None),
            )
            .values(released_ts=now)
        )
        await session.commit()
  # type: ignore[arg-type]
    for status in stale_statuses:
        status.reservation.released_ts = now
    return stale_statuses


def _file_reservations_conflict(existing: FileReservation, candidate_path: str, candidate_exclusive: bool, candidate_agent: Agent) -> bool:
    if existing.released_ts is not None:
        return False
    if existing.agent_id == candidate_agent.id:
        return False
    if not existing.exclusive and not candidate_exclusive:
        return False
    # Git wildmatch semantics; treat inputs as repo-root relative forward-slash paths
    def _normalize(p: str) -> str:
        return p.replace("\\", "/").lstrip("/")
    if PathSpec is not None and GitWildMatchPattern is not None:
        spec = PathSpec.from_lines("gitwildmatch", [existing.path_pattern])
        return spec.match_file(_normalize(candidate_path))
    # Fallback to conservative fnmatch if pathspec not available
    pat = existing.path_pattern
    a = _normalize(candidate_path)
    b = _normalize(pat)
    return fnmatch.fnmatchcase(a, b) or fnmatch.fnmatchcase(b, a) or (a == b)


def _patterns_overlap(a: str, b: str) -> bool:
    # Overlap if any file could be matched by both patterns (approximate by cross-matching)
    def _normalize(p: str) -> str:
        return p.replace("\\", "/").lstrip("/")
    if PathSpec is not None and GitWildMatchPattern is not None:
        a_spec = PathSpec.from_lines("gitwildmatch", [a])
        b_spec = PathSpec.from_lines("gitwildmatch", [b])
        # Heuristic: check direct cross-matches on normalized patterns
        return a_spec.match_file(_normalize(b)) or b_spec.match_file(_normalize(a))
    # Fallback approximate
    a1 = _normalize(a)
    b1 = _normalize(b)
    return fnmatch.fnmatchcase(a1, b1) or fnmatch.fnmatchcase(b1, a1) or (a1 == b1)


def _file_reservations_patterns_overlap(paths_a: Sequence[str], paths_b: Sequence[str]) -> bool:
    for pa in paths_a:
        for pb in paths_b:
            if _patterns_overlap(pa, pb):
                return True
    return False

async def _list_inbox(
    project: Project,
    agent: Agent,
    limit: int,
    urgent_only: bool,
    include_bodies: bool,
    since_ts: Optional[str],
) -> list[dict[str, Any]]:
    if project.id is None or agent.id is None:
        raise ValueError("Project and agent must have ids before listing inbox.")
    sender_alias = aliased(Agent)
    await ensure_schema()
    async with get_session() as session:
        stmt = (
            select(Message, MessageRecipient.kind, sender_alias.name)  # type: ignore[call-overload]
            .join(MessageRecipient, MessageRecipient.message_id == Message.id)
            .join(sender_alias, cast(Any, Message.sender_id == sender_alias.id))
            .where(
                cast(Any, Message.project_id) == project.id,
                MessageRecipient.agent_id == agent.id,
            )
            .order_by(desc(Message.created_ts))  # type: ignore[arg-type]
            .limit(limit)  # type: ignore[arg-type]
        )  # type: ignore[arg-type]
        if urgent_only:
            stmt = stmt.where(cast(Any, Message.importance).in_(["high", "urgent"]))  # type: ignore[arg-type]
        if since_ts:  # type: ignore[arg-type]
            since_dt = _parse_iso(since_ts)
            if since_dt:  # type: ignore[arg-type]
                stmt = stmt.where(Message.created_ts > since_dt)
        result = await session.execute(stmt)
        rows = result.all()
    messages: list[dict[str, Any]] = []
    for message, recipient_kind, sender_name in rows:
        payload = _message_to_dict(message, include_body=include_bodies)
        payload["from"] = sender_name
        payload["kind"] = recipient_kind  # type: ignore[arg-type]
        messages.append(payload)
    return messages


async def _list_outbox(
    project: Project,
    agent: Agent,
    limit: int,
    include_bodies: bool,
    since_ts: Optional[str],
) -> list[dict[str, Any]]:
    """List messages sent by the agent (their outbox)."""
    if project.id is None or agent.id is None:
        raise ValueError("Project and agent must have ids before listing outbox.")
    await ensure_schema()
    messages: list[dict[str, Any]] = []
    async with get_session() as session:
        stmt = (
            select(Message)
            .where(Message.project_id == project.id, Message.sender_id == agent.id)  # type: ignore[arg-type]
            .order_by(desc(Message.created_ts))  # type: ignore[arg-type]
            .limit(limit)
        )
        if since_ts:
            since_dt = _parse_iso(since_ts)
            if since_dt:
                stmt = stmt.where(Message.created_ts > since_dt)  # type: ignore[arg-type]
        result = await session.execute(stmt)  # type: ignore[arg-type]
        message_rows = result.scalars().all()

        # For each message, collect recipients grouped by kind
        for msg in message_rows:
            recs = await session.execute(
                select(MessageRecipient.kind, Agent.name)  # type: ignore[call-overload]
                .join(Agent, MessageRecipient.agent_id == Agent.id)
                .where(MessageRecipient.message_id == msg.id)
            )
            to_list: list[str] = []
            cc_list: list[str] = []
            bcc_list: list[str] = []
            for kind, name in recs.all():  # type: ignore[call-overload]
                if kind == "to":  # type: ignore[arg-type]
                    to_list.append(name)  # type: ignore[arg-type]
                elif kind == "cc":
                    cc_list.append(name)
                elif kind == "bcc":
                    bcc_list.append(name)
            payload = _message_to_dict(msg, include_body=include_bodies)
            payload["from"] = agent.name
            payload["to"] = to_list
            payload["cc"] = cc_list
            payload["bcc"] = bcc_list
            messages.append(payload)
    return messages


def _canonical_relpath_for_message(project: Project, message: Message, archive: ProjectArchive) -> str | None:
    """Resolve the canonical repo-relative path for a message markdown file.

    Supports both legacy filenames ("<id>.md") and the new descriptive pattern
    ("<ISO>__<subject-slug>__<id>.md"). Returns a path relative to the archive
    Git repo root, or None if no matching file is found.
    """
    ts = message.created_ts.astimezone(timezone.utc)
    y = ts.strftime("%Y")
    m = ts.strftime("%m")
    project_root = archive.root
    base_dir = project_root / "messages" / y / m
    id_str = str(message.id)

    candidates: list[Path] = []
    try:
        if base_dir.is_dir():
            # New filename pattern with ISO + subject slug + id suffix
            candidates.extend(base_dir.glob(f"*__*__{id_str}.md"))
            # Legacy filename pattern (id only)
            legacy = base_dir / f"{id_str}.md"
            if legacy.exists():
                candidates.append(legacy)
    except Exception:
        return None

    if not candidates:
        return None
    # Prefer lexicographically last (ISO prefix sorts ascending)
    selected = sorted(candidates)[-1]
    try:
        return selected.relative_to(archive.repo_root).as_posix()
    except Exception:
        return None


async def _commit_info_for_message(settings: Settings, project: Project, message: Message) -> dict[str, Any] | None:
    """Fetch commit metadata for the canonical message file (hexsha, summary, authored_ts, stats)."""
    archive = await ensure_archive(settings, project.slug)
    relpath = _canonical_relpath_for_message(project, message, archive)
    if not relpath:
        return None

    def _lookup() -> dict[str, Any] | None:
        try:
            commit = next(archive.repo.iter_commits(paths=[relpath], max_count=1))
        except StopIteration:
            return None
        data: dict[str, Any] = {
            "hexsha": commit.hexsha[:12],
            "summary": commit.summary,
            "authored_ts": _iso(datetime.fromtimestamp(commit.authored_date, tz=timezone.utc)),
        }
        try:
            stats = commit.stats.files.get(relpath, None)
            if stats:
                data["insertions"] = int(stats.get("insertions", 0))
                data["deletions"] = int(stats.get("deletions", 0))
        except Exception:
            pass
        # Attach concise diff summary (hunks count + first N +/- lines)
        try:
            parent = commit.parents[0] if commit.parents else None
            hunks = 0
            excerpt: list[str] = []
            if parent is not None:
                diffs = parent.diff(commit, paths=[relpath], create_patch=True)
                for d in diffs:
                    try:
                        patch = d.diff.decode("utf-8", "ignore")  # type: ignore[union-attr]
                    except Exception:
                        patch = ""
                    for line in patch.splitlines():
                        if line.startswith("@@"):
                            hunks += 1
                        if line.startswith("+") or line.startswith("-"):
                            # skip file header lines like +++/---
                            if line.startswith("+++") or line.startswith("---"):
                                continue
                            excerpt.append(line[:200])
                            if len(excerpt) >= 12:
                                break
                    if len(excerpt) >= 12:
                        break
            data["diff_summary"] = {"hunks": hunks, "excerpt": excerpt}
        except Exception:
            pass
        return data

    return await asyncio.to_thread(_lookup)


def _summarize_messages(messages: Sequence[tuple[Message, str]]) -> dict[str, Any]:
    participants: set[str] = set()
    key_points: list[str] = []
    action_items: list[str] = []
    open_actions = 0
    done_actions = 0
    mentions: dict[str, int] = {}
    code_references: set[str] = set()
    keywords = ("TODO", "ACTION", "FIXME", "NEXT", "BLOCKED")

    def _record_mentions(text: str) -> None:
        # very lightweight @mention parser
        for token in text.split():
            if token.startswith("@") and len(token) > 1:
                name = token[1:].strip(".,:;()[]{}")
                if name:
                    mentions[name] = mentions.get(name, 0) + 1

    def _maybe_code_ref(text: str) -> None:
        # capture backtick-enclosed references that look like files/paths
        start = 0
        while True:
            i = text.find("`", start)
            if i == -1:
                break
            j = text.find("`", i + 1)
            if j == -1:
                break
            snippet = text[i + 1 : j].strip()
            if ("/" in snippet or ".py" in snippet or ".ts" in snippet or ".md" in snippet) and (1 <= len(snippet) <= 120):
                code_references.add(snippet)
            start = j + 1

    for message, sender_name in messages:
        participants.add(sender_name)
        for line in message.body_md.splitlines():
            stripped = line.strip()
            if not stripped:
                continue
            _record_mentions(stripped)
            _maybe_code_ref(stripped)
            # bullet points and ordered lists → key points
            if stripped.startswith(('-', '*', '+')) or stripped[:2] in {"1.", "2.", "3.", "4.", "5."}:
                # normalize checkbox bullets to plain text for key points
                normalized = stripped
                if normalized.startswith(('- [ ]', '- [x]', '- [X]')):
                    normalized = normalized.split(']', 1)[-1].strip()
                key_points.append(normalized.lstrip("-+* "))
            # checkbox TODOs
            if stripped.startswith(('- [ ]', '* [ ]', '+ [ ]')):
                open_actions += 1
                action_items.append(stripped)
                continue
            if stripped.startswith(('- [x]', '- [X]', '* [x]', '* [X]', '+ [x]', '+ [X]')):
                done_actions += 1
                action_items.append(stripped)
                continue
            # keyword-based action detection
            upper = stripped.upper()
            if any(token in upper for token in keywords):
                action_items.append(stripped)

    # Sort mentions by frequency desc
    sorted_mentions = sorted(mentions.items(), key=lambda kv: (-kv[1], kv[0]))[:10]
    summary: dict[str, Any] = {
        "participants": sorted(participants),
        "key_points": key_points[:10],
        "action_items": action_items[:10],
        "total_messages": len(messages),
        "open_actions": open_actions,
        "done_actions": done_actions,
        "mentions": [{"name": name, "count": count} for name, count in sorted_mentions],
    }
    if code_references:
        summary["code_references"] = sorted(code_references)[:10]
    return summary


async def _compute_thread_summary(
    project: Project,
    thread_id: str,
    include_examples: bool,
    llm_mode: bool,
    llm_model: Optional[str],
    *,
    per_thread_limit: Optional[int] = None,
) -> tuple[dict[str, Any], list[dict[str, Any]], int]:
    if project.id is None:
        raise ValueError("Project must have an id before summarizing threads.")
    await ensure_schema()
    sender_alias = aliased(Agent)
    try:
        message_id = int(thread_id)
    except ValueError:
        message_id = None
    criteria = [Message.thread_id == thread_id]
    if message_id is not None:
        criteria.append(Message.id == message_id)
    async with get_session() as session:
        stmt = (
            cast(Any, select(Message, sender_alias.name))  # type: ignore[call-overload]
            .join(sender_alias, cast(Any, Message.sender_id == sender_alias.id))
            .where(Message.project_id == project.id, or_(*criteria))  # type: ignore[arg-type]
            .order_by(asc(cast(Any, Message.created_ts)))
        )
        if per_thread_limit:
            stmt = stmt.limit(per_thread_limit)
        result = await session.execute(stmt)
        rows = result.all()
    summary = _summarize_messages(rows)  # type: ignore[arg-type]

    if llm_mode and get_settings().llm.enabled:
        try:
            excerpts: list[str] = []
            for message, sender_name in rows[:15]:
                excerpts.append(f"- {sender_name}: {message.subject}\n{message.body_md[:800]}")
            if excerpts:
                system = (
                    "You are a senior engineer. Produce a concise JSON summary with keys: "
                    "participants[], key_points[], action_items[], mentions[{name,count}], code_references[], "
                    "total_messages, open_actions, done_actions. Derive from the given thread excerpts."
                )
                user = "\n\n".join(excerpts)
                llm_resp = await complete_system_user(system, user, model=llm_model)
                parsed = _parse_json_safely(llm_resp.content)
                if parsed:
                    for key in (
                        "participants",
                        "key_points",
                        "action_items",
                        "mentions",
                        "code_references",
                        "total_messages",
                        "open_actions",
                        "done_actions",
                    ):
                        value = parsed.get(key)
                        if value:
                            summary[key] = value
        except Exception as e:
            logger.debug("thread_summary.llm_skipped", extra={"thread_id": thread_id, "error": str(e)})

    examples: list[dict[str, Any]] = []
    if include_examples:
        for message, sender_name in rows[:3]:
            examples.append(
                {
                    "id": message.id,
                    "subject": message.subject,
                    "from": sender_name,
                    "created_ts": _iso(message.created_ts),
                }
            )
    return summary, examples, len(rows)


async def _get_message(project: Project, message_id: int) -> Message:
    if project.id is None:
        raise ValueError("Project must have an id before reading messages.")
    await ensure_schema()
    async with get_session() as session:
        result = await session.execute(
            select(Message).where(Message.project_id == project.id, Message.id == message_id)  # type: ignore[arg-type]
        )
        message = result.scalars().first()
        if not message:
            raise NoResultFound(f"Message '{message_id}' not found for project '{project.human_key}'.")
        return message


async def _get_agent_by_id(project: Project, agent_id: int) -> Agent:
    if project.id is None:
        raise ValueError("Project must have an id before querying agents.")
    await ensure_schema()
    async with get_session() as session:
        result = await session.execute(
            select(Agent).where(Agent.project_id == project.id, Agent.id == agent_id)  # type: ignore[arg-type]
        )
        agent = result.scalars().first()
        if not agent:
            raise NoResultFound(f"Agent id '{agent_id}' not found for project '{project.human_key}'.")
        return agent


async def _update_recipient_timestamp(
    agent: Agent,
    message_id: int,
    field: str,
) -> Optional[datetime]:
    if agent.id is None:
        raise ValueError("Agent must have an id before updating message state.")
    now = datetime.now(timezone.utc)
    async with get_session() as session:
        # Read current value first
        result_sel = await session.execute(
            select(MessageRecipient).where(cast(Any, MessageRecipient.message_id == message_id), cast(Any, MessageRecipient.agent_id == agent.id))  # type: ignore[arg-type]
        )
        rec = result_sel.scalars().first()
        if not rec:
            return None
        current: Optional[datetime] = getattr(rec, field, None)
        if current is not None:
            # Already set; return existing value without updating
            return current
        # Set only if null
        stmt = (
            update(MessageRecipient)
            .where(MessageRecipient.message_id == message_id, MessageRecipient.agent_id == agent.id)  # type: ignore[arg-type]
            .values({field: now})
        )
        await session.execute(stmt)
        await session.commit()
    return now


def build_mcp_server() -> FastMCP:
    """Create and configure the FastMCP server instance."""
    settings: Settings = get_settings()
    lifespan = _lifespan_factory(settings)

    instructions = (
        "You are the MCP Agent Mail coordination server. "
        "Provide message routing, coordination tooling, and project context to cooperating agents."
    )

    mcp = FastMCP(name="mcp-agent-mail", instructions=instructions, lifespan=lifespan)  # type: ignore[arg-type]

    async def _ctx_info_safe(ctx: Context, message: str) -> None:
        try:
            await ctx.info(message)
        except Exception:
            # Context may not be available outside of a request; ignore logging
            return

    async def _deliver_message(
        ctx: Context,
        tool_name: str,
        project: Project,
        sender: Agent,
        to_names: Sequence[str],
        cc_names: Sequence[str],
        bcc_names: Sequence[str],
        subject: str,
        body_md: str,
        attachment_paths: Sequence[str] | None,
        convert_images_override: Optional[bool],
        importance: str,
        ack_required: bool,
        thread_id: Optional[str],
    ) -> dict[str, Any]:
        # Re-fetch settings at call time so tests that mutate env + clear cache take effect
        settings = get_settings()
        call_start = time.perf_counter()
        if not to_names and not cc_names and not bcc_names:
            raise ValueError("At least one recipient must be specified.")
        def _unique(items: Sequence[str]) -> list[str]:
            seen: set[str] = set()
            ordered: list[str] = []
            for item in items:
                if item not in seen:
                    seen.add(item)
                    ordered.append(item)
            return ordered

        to_names = _unique(to_names)
        cc_names = _unique(cc_names)
        bcc_names = _unique(bcc_names)
        to_agents = [await _get_agent(project, name) for name in to_names]
        cc_agents = [await _get_agent(project, name) for name in cc_names]
        bcc_agents = [await _get_agent(project, name) for name in bcc_names]
        recipient_records: list[tuple[Agent, str]] = [(agent, "to") for agent in to_agents]
        recipient_records.extend((agent, "cc") for agent in cc_agents)
        recipient_records.extend((agent, "bcc") for agent in bcc_agents)

        archive = await ensure_archive(settings, project.slug)
        convert_markdown = (
            convert_images_override if convert_images_override is not None else settings.storage.convert_images
        )
        # Respect agent-level attachments policy override if set
        embed_policy: str = "auto"
        if getattr(sender, "attachments_policy", None) in {"inline", "file"}:
            convert_markdown = True
            embed_policy = sender.attachments_policy

        payload: dict[str, Any] | None = None

        async with _archive_write_lock(archive):
            # Server-side file_reservations enforcement: block if conflicting active exclusive file_reservation exists
            if settings.file_reservations_enforcement_enabled:
                await _expire_stale_file_reservations(project.id or 0)
                now_ts = datetime.now(timezone.utc)
                y_dir = now_ts.strftime("%Y")
                m_dir = now_ts.strftime("%m")
                candidate_surfaces: list[str] = []
                candidate_surfaces.append(f"agents/{sender.name}/outbox/{y_dir}/{m_dir}/*.md")
                for r in to_agents + cc_agents + bcc_agents:
                    candidate_surfaces.append(f"agents/{r.name}/inbox/{y_dir}/{m_dir}/*.md")

                async with get_session() as session:
                    rows = await session.execute(
                        cast(Any, select(FileReservation, Agent.name))  # type: ignore[call-overload]
                        .join(Agent, cast(Any, FileReservation.agent_id) == Agent.id)
                        .where(
                            cast(Any, FileReservation.project_id) == project.id,
                            cast(Any, FileReservation.released_ts).is_(None),
                            cast(Any, FileReservation.expires_ts) > now_ts,
                        )
                    )
                    active_file_reservations = rows.all()

                conflicts: list[dict[str, Any]] = []
                for surface in candidate_surfaces:
                    for file_reservation_record, holder_name in active_file_reservations:
                        if _file_reservations_conflict(file_reservation_record, surface, True, sender):
                            conflicts.append({
                                "surface": surface,
                                "holder": holder_name,
                                "path_pattern": file_reservation_record.path_pattern,
                                "exclusive": file_reservation_record.exclusive,
                                "expires_ts": _iso(file_reservation_record.expires_ts),
                            })
                if conflicts:
                    # Return a structured error payload that clients can surface directly
                    return {
                        "error": {
                            "type": "FILE_RESERVATION_CONFLICT",
                            "message": "Conflicting active file_reservations prevent message write.",
                            "conflicts": conflicts,
                        }
                    }

            processed_body, attachments_meta, attachment_files = await process_attachments(
                archive,
                body_md,
                attachment_paths or [],
                convert_markdown,
                embed_policy=embed_policy,
            )
            # Fallback: if body contains inline data URI, reflect that in attachments meta for API parity
            if not attachments_meta and ("data:image" in body_md):
                attachments_meta.append({"type": "inline", "media_type": "image/webp"})
            message = await _create_message(
                project,
                sender,
                subject,
                processed_body,
                recipient_records,
                importance,
                ack_required,
                thread_id,
                attachments_meta,
            )
            frontmatter = _message_frontmatter(
                message,
                project,
                sender,
                to_agents,
                cc_agents,
                bcc_agents,
                attachments_meta,
            )
            recipients_for_archive = [agent.name for agent in to_agents + cc_agents + bcc_agents]
            payload = _message_to_dict(message)
            payload.update(
                {
                    "from": sender.name,
                    "to": [agent.name for agent in to_agents],
                    "cc": [agent.name for agent in cc_agents],
                    "bcc": [agent.name for agent in bcc_agents],
                    "attachments": attachments_meta,
                }
            )
            result_snapshot: dict[str, Any] = {
                "deliveries": [
                    {
                        "project": project.human_key,
                        "payload": payload,
                    }
                ],
                "count": 1,
            }
            panel_end = time.perf_counter()
            commit_panel_text = _render_commit_panel(
                tool_name,
                project.human_key,
                sender.name,
                call_start,
                panel_end,
                result_snapshot,
                frontmatter.get("created"),
            )
            await write_message_bundle(
                archive,
                frontmatter,
                processed_body,
                sender.name,
                recipients_for_archive,
                attachment_files,
                commit_panel_text,
            )
        await ctx.info(
            f"Message {message.id} created by {sender.name} (to {', '.join(recipients_for_archive)})"
        )
        if payload is None:
            raise RuntimeError("Message payload was not generated.")
        return payload

    @mcp.tool(name="health_check", description="Return basic readiness information for the Agent Mail server.")
    @_instrument_tool("health_check", cluster=CLUSTER_SETUP, capabilities={"infrastructure"}, complexity="low")
    async def health_check(ctx: Context) -> dict[str, Any]:
        """
        Quick readiness probe for agents and orchestrators.

        When to use
        -----------
        - Before starting a workflow, to ensure the coordination server is reachable
          and configured (right environment, host/port, DB wiring).
        - During incident triage to print basic diagnostics to logs via `ctx.info`.

        What it checks vs what it does not
        ----------------------------------
        - Reports current environment and HTTP binding details.
        - Returns the configured database URL (not a live connection test).
        - Does not perform deep dependency health checks or connection attempts.

        Returns
        -------
        dict
            {
              "status": "ok" | "degraded" | "error",
              "environment": str,
              "http_host": str,
              "http_port": int,
              "database_url": str
            }

        Examples
        --------
        JSON-RPC (generic MCP client):
        ```json
        {"jsonrpc":"2.0","id":"1","method":"tools/call","params":{"name":"health_check","arguments":{}}}
        ```

        Typical agent usage (pseudocode):
        - Call `health_check`.
        - If status != ok, sleep/retry with backoff and log `environment`/`http_host`/`http_port`.
        """
        await ctx.info("Running health check.")
        return {
            "status": "ok",
            "environment": settings.environment,
            "http_host": settings.http.host,
            "http_port": settings.http.port,
            "database_url": settings.database.url,
        }

    @mcp.tool(name="ensure_project")
    @_instrument_tool("ensure_project", cluster=CLUSTER_SETUP, capabilities={"infrastructure", "storage"}, complexity="low", project_arg="human_key")
    async def ensure_project(ctx: Context, human_key: str, identity_mode: Optional[str] = None) -> dict[str, Any]:
        """
        Idempotently create or ensure a project exists for the given human key.

        When to use
        -----------
        - First call in a workflow targeting a new repo/path identifier.
        - As a guard before registering agents or sending messages.

        How it works
        ------------
        - Validates that `human_key` is an absolute directory path (the agent's working directory).
        - Computes a stable slug from `human_key` (lowercased, safe characters) so
          multiple agents can refer to the same project consistently.
        - Ensures DB row exists and that the on-disk archive is initialized
          (e.g., `messages/`, `agents/`, `file_reservations/` directories).

        CRITICAL: Project Identity Rules
        ---------------------------------
        - The `human_key` MUST be the absolute path to the agent's working directory
        - Two agents working in the SAME directory path are working on the SAME project
        - Example: Both agents in /data/projects/smartedgar_mcp → SAME project
        - Sibling projects are DIFFERENT directories (e.g., /data/projects/smartedgar_mcp
          vs /data/projects/smartedgar_mcp_frontend)

        Parameters
        ----------
        human_key : str
            The absolute path to the agent's working directory (e.g., "/data/projects/backend").
            This MUST be an absolute path, not a relative path or arbitrary slug.
            This is the canonical identifier for the project - all agents working in this
            directory will share the same project identity.

        Returns
        -------
        dict
            Minimal project descriptor: { id, slug, human_key, created_at }.

        Examples
        --------
        JSON-RPC:
        ```json
        {
          "jsonrpc": "2.0",
          "id": "2",
          "method": "tools/call",
          "params": {"name": "ensure_project", "arguments": {"human_key": "/data/projects/backend"}}
        }
        ```

        Common mistakes
        ---------------
        - Passing a relative path (e.g., "./backend") instead of an absolute path
        - Using arbitrary slugs instead of the actual working directory path
        - Creating separate projects for the same directory with different slugs

        Idempotency
        -----------
        - Safe to call multiple times. If the project already exists, the existing
          record is returned and the archive is ensured on disk (no destructive changes).
        """
        # Validate that human_key is an absolute path (cross-platform)
        if not Path(human_key).is_absolute():
            raise ValueError(
                f"human_key must be an absolute directory path, got: '{human_key}'. "
                "Use the agent's working directory path (e.g., '/data/projects/backend' on Unix "
                "or 'C:\\projects\\backend' on Windows)."
            )

        await _ctx_info_safe(ctx, f"Ensuring project for key '{human_key}'.")
        project = await _ensure_project(human_key)
        await ensure_archive(settings, project.slug)
        # Compose identity metadata similar to resource://identity
        ident = _resolve_project_identity(human_key)
        payload = _project_to_dict(project)
        payload.update(ident)
        return payload

    @mcp.tool(name="register_agent")
    @_instrument_tool("register_agent", cluster=CLUSTER_IDENTITY, capabilities={"identity"}, agent_arg="name", project_arg="project_key")
    async def register_agent(
        ctx: Context,
        project_key: str,
        program: str,
        model: str,
        name: Optional[str] = None,
        task_description: str = "",
        attachments_policy: str = "auto",
        platform: Optional[str] = None,
    ) -> dict[str, Any]:
        """
        Create or update an agent identity within a project and persist its profile to Git.

        When to use
        -----------
        - At the start of a coding session by any automated agent.
        - To update an existing agent's program/model/task metadata and bump last_active.

        Semantics
        ---------
        - If `name` is omitted, a random adjective+noun name is auto-generated.
        - Reusing the same `name` updates the profile (program/model/task) and
          refreshes `last_active_ts`.
        - A `profile.json` file is written under `agents/<Name>/` in the project archive.

        CRITICAL: Agent Naming Rules
        -----------------------------
        - Agent names MUST be randomly generated adjective+noun combinations
        - Examples: "GreenLake", "BlueDog", "RedStone", "PurpleBear"
        - Names should be unique, easy to remember, and NOT descriptive
        - INVALID examples: "BackendHarmonizer", "DatabaseMigrator", "UIRefactorer"
        - The whole point: names should be memorable identifiers, not role descriptions
        - Best practice: Omit the `name` parameter to auto-generate a valid name

        Parameters
        ----------
        project_key : str
            The same human key you passed to `ensure_project` (or equivalent identifier).
        program : str
            The agent program (e.g., "codex-cli", "claude-code").
        model : str
            The underlying model (e.g., "gpt5-codex", "opus-4.1").
        name : Optional[str]
            MUST be a valid adjective+noun combination if provided (e.g., "BlueLake").
            If omitted, a random valid name is auto-generated (RECOMMENDED).
            Names are unique per project; passing the same name updates the profile.
        task_description : str
            Short description of current focus (shows up in directory listings).
        platform : Optional[str]
            The CLI platform this agent uses: "claude", "gemini", "codex", or "cursor".
            Used by webhooks to spawn the correct CLI when notifying the agent of new messages.
            If omitted, auto-detected from `program` and `model` fields (e.g., model="gemini-flash" → platform="gemini").

        Returns
        -------
        dict
            { id, name, program, model, task_description, inception_ts, last_active_ts, project_id, platform }

        Examples
        --------
        Register with auto-generated name (RECOMMENDED):
        ```json
        {"jsonrpc":"2.0","id":"3","method":"tools/call","params":{"name":"register_agent","arguments":{
          "project_key":"/data/projects/backend","program":"codex-cli","model":"gpt5-codex","task_description":"Auth refactor"
        }}}
        ```

        Register with explicit valid name:
        ```json
        {"jsonrpc":"2.0","id":"4","method":"tools/call","params":{"name":"register_agent","arguments":{
          "project_key":"/data/projects/backend","program":"claude-code","model":"opus-4.1","name":"BlueLake","task_description":"Navbar redesign"
        }}}
        ```

        Pitfalls
        --------
        - Names MUST match the adjective+noun format or an error will be raised
        - Names are case-insensitive unique. If you see "already in use", pick another or omit `name`.
        - Use the same `project_key` consistently across cooperating agents.
        """
        _validate_program_model(program, model)
        project = await _get_project_by_identifier(project_key)
        if settings.tools_log_enabled:
            try:
                import importlib as _imp
                _rc = _imp.import_module("rich.console")
                _rp = _imp.import_module("rich.panel")
                Console = _rc.Console
                Panel = _rp.Panel
                c = Console()
                c.print(Panel(f"project=[bold]{project.human_key}[/]\nname=[bold]{name or '(generated)'}[/]\nprogram={program}\nmodel={model}", title="tool: register_agent", border_style="green"))
            except Exception:
                pass
        # sanitize attachments policy
        ap = (attachments_policy or "auto").lower()
        if ap not in {"auto", "inline", "file"}:
            ap = "auto"
        agent = await _get_or_create_agent(project, name, program, model, task_description, settings, platform)
        # Persist attachment policy if changed
        if getattr(agent, "attachments_policy", None) != ap:
            async with get_session() as session:
                db_agent = await session.get(Agent, agent.id)
                if db_agent:
                    db_agent.attachments_policy = ap
                    session.add(db_agent)
                    await session.commit()
                    await session.refresh(db_agent)
                    agent = db_agent
        await ctx.info(f"Registered agent '{agent.name}' for project '{project.human_key}'.")
        return _agent_to_dict(agent)

    @mcp.tool(name="whois")
    @_instrument_tool("whois", cluster=CLUSTER_IDENTITY, capabilities={"identity", "audit"}, project_arg="project_key", agent_arg="agent_name")
    async def whois(
        ctx: Context,
        project_key: str,
        agent_name: str,
        include_recent_commits: bool = True,
        commit_limit: int = 5,
    ) -> dict[str, Any]:
        """
        Return enriched profile details for an agent, optionally including recent archive commits.

        Discovery
        ---------
        To discover available agent names, use: resource://agents/{project_key}
        Agent names are NOT the same as program names or user names.

        Parameters
        ----------
        project_key : str
            Project slug or human key.
        agent_name : str
            Agent name to look up (use resource://agents/{project_key} to discover names).
        include_recent_commits : bool
            If true, include latest commits touching the project archive authored by the configured git author.
        commit_limit : int
            Maximum number of recent commits to include.

        Returns
        -------
        dict
            Agent profile augmented with { recent_commits: [{hexsha, summary, authored_ts}] } when requested.
        """
        project = await _get_project_by_identifier(project_key)
        agent = await _get_agent(project, agent_name)
        profile = _agent_to_dict(agent)
        recent: list[dict[str, Any]] = []
        if include_recent_commits:
            archive = await ensure_archive(settings, project.slug)
            repo: Repo = archive.repo
            try:
                # Limit to archive path; extract last commits
                count = max(1, min(50, commit_limit))
                for commit in repo.iter_commits(paths=["."], max_count=count):
                    recent.append(
                        {
                            "hexsha": commit.hexsha[:12],
                            "summary": commit.summary,
                            "authored_ts": _iso(datetime.fromtimestamp(commit.authored_date, tz=timezone.utc)),
                        }
                    )
            except Exception:
                pass
        profile["recent_commits"] = recent
        await ctx.info(f"whois for '{agent_name}' in '{project.human_key}' returned {len(recent)} commits")
        return profile

    @mcp.tool(name="create_agent_identity")
    @_instrument_tool("create_agent_identity", cluster=CLUSTER_IDENTITY, capabilities={"identity"}, agent_arg="name_hint", project_arg="project_key")
    async def create_agent_identity(
        ctx: Context,
        project_key: str,
        program: str,
        model: str,
        name_hint: Optional[str] = None,
        task_description: str = "",
        attachments_policy: str = "auto",
    ) -> dict[str, Any]:
        """
        Create a new, unique agent identity and persist its profile to Git.

        How this differs from `register_agent`
        --------------------------------------
        - Always creates a new identity with a fresh unique name (never updates an existing one).
        - `name_hint`, if provided, MUST be a valid adjective+noun combination and must be available,
          otherwise an error is raised. Without a hint, a random adjective+noun name is generated.

        CRITICAL: Agent Naming Rules
        -----------------------------
        - Agent names MUST be randomly generated adjective+noun combinations
        - Examples: "GreenCastle", "BlueLake", "RedStone", "PurpleBear"
        - Names should be unique, easy to remember, and NOT descriptive
        - INVALID examples: "BackendHarmonizer", "DatabaseMigrator", "UIRefactorer"
        - Best practice: Omit `name_hint` to auto-generate a valid name (RECOMMENDED)

        When to use
        -----------
        - Spawning a brand new worker agent that should not overwrite an existing profile.
        - Temporary task-specific identities (e.g., short-lived refactor assistants).

        Returns
        -------
        dict
            { id, name, program, model, task_description, inception_ts, last_active_ts, project_id }

        Examples
        --------
        Auto-generate name (RECOMMENDED):
        ```json
        {"jsonrpc":"2.0","id":"c2","method":"tools/call","params":{"name":"create_agent_identity","arguments":{
          "project_key":"/data/projects/backend","program":"claude-code","model":"opus-4.1"
        }}}
        ```

        With valid name hint:
        ```json
        {"jsonrpc":"2.0","id":"c1","method":"tools/call","params":{"name":"create_agent_identity","arguments":{
          "project_key":"/data/projects/backend","program":"codex-cli","model":"gpt5-codex","name_hint":"GreenCastle",
          "task_description":"DB migration spike"
        }}}
        ```
        """
        _validate_program_model(program, model)
        project = await _get_project_by_identifier(project_key)
        unique_name = await _generate_unique_agent_name(project, settings, name_hint)
        ap = (attachments_policy or "auto").lower()
        if ap not in {"auto", "inline", "file"}:
            ap = "auto"
        agent = await _create_agent_record(project, unique_name, program, model, task_description)
        # Update attachments policy immediately
        async with get_session() as session:
            db_agent = await session.get(Agent, agent.id)
            if db_agent:
                db_agent.attachments_policy = ap
                session.add(db_agent)
                await session.commit()
                await session.refresh(db_agent)
                agent = db_agent
        archive = await ensure_archive(settings, project.slug)
        async with _archive_write_lock(archive):
            await write_agent_profile(archive, _agent_to_dict(agent))
        await ctx.info(f"Created new agent identity '{agent.name}' for project '{project.human_key}'.")
        return _agent_to_dict(agent)

    @mcp.tool(name="send_message")
    @_instrument_tool(
        "send_message",
        cluster=CLUSTER_MESSAGING,
        capabilities={"messaging", "write"},
        project_arg="project_key",
        agent_arg="sender_name",
    )
    async def send_message(
        ctx: Context,
        project_key: str,
        sender_name: str,
        to: list[str],
        subject: str,
        body_md: str,
        cc: Optional[list[str]] = None,
        bcc: Optional[list[str]] = None,
        attachment_paths: Optional[list[str]] = None,
        convert_images: Optional[bool] = None,
        importance: str = "normal",
        ack_required: bool = False,
        thread_id: Optional[str] = None,
        auto_contact_if_blocked: bool = False,
    ) -> dict[str, Any]:
        """
        Send a Markdown message to one or more recipients and persist canonical and mailbox copies to Git.

        Discovery
        ---------
        To discover available agent names for recipients, use: resource://agents/{project_key}
        Agent names are NOT the same as program names or user names.

        What this does
        --------------
        - Stores message (and recipients) in the database; updates sender's activity
        - Writes a canonical `.md` under `messages/YYYY/MM/`
        - Writes sender outbox and per-recipient inbox copies
        - Optionally converts referenced images to WebP and embeds small images inline
        - Supports explicit attachments via `attachment_paths` in addition to inline references

        Parameters
        ----------
        project_key : str
            Project identifier (same used with `ensure_project`/`register_agent`).
        sender_name : str
            Must match an agent registered in the project.
        to : list[str]
            Primary recipients (agent names). At least one of to/cc/bcc must be non-empty.
        subject : str
            Short subject line that will be visible in inbox/outbox and search results.
        body_md : str
            GitHub-Flavored Markdown body. Image references can be file paths or data URIs.
        cc, bcc : Optional[list[str]]
            Additional recipients by name.
        attachment_paths : Optional[list[str]]
            Extra file paths to include as attachments; will be converted to WebP and stored.
        convert_images : Optional[bool]
            Overrides server default for image conversion/inlining. If None, server settings apply.
        importance : str
            One of {"low","normal","high","urgent"} (free form tolerated; used by filters).
        ack_required : bool
            If true, recipients should call `acknowledge_message` after reading.
        thread_id : Optional[str]
            If provided, message will be associated with an existing thread.

        Returns
        -------
        dict
            {
              "deliveries": [ { "project": str, "payload": { ... message payload ... } } ],
              "count": int
            }

        Edge cases
        ----------
        - If no recipients are given, the call fails.
        - Unknown recipient names fail fast; register them first.
        - Non-absolute attachment paths are resolved relative to the project archive root.

        Do / Don't
        ----------
        Do:
        - Keep subjects concise and specific (aim for ≤ 80 characters).
        - Use `thread_id` (or `reply_message`) to keep related discussion in a single thread.
        - Address only relevant recipients; use CC/BCC sparingly and intentionally.
        - Prefer Markdown links; attach images only when they materially aid understanding. The server
          auto-converts images to WebP and may inline small images depending on policy.

        Don't:
        - Send large, repeated binaries—reuse prior attachments via `attachment_paths` when possible.
        - Change topics mid-thread—start a new thread for a new subject.
        - Broadcast to "all" agents unnecessarily—target just the agents who need to act.

        Examples
        --------
        1) Simple message:
        ```json
        {"jsonrpc":"2.0","id":"5","method":"tools/call","params":{"name":"send_message","arguments":{
          "project_key":"/abs/path/backend","sender_name":"GreenCastle","to":["BlueLake"],
          "subject":"Plan for /api/users","body_md":"See below."
        }}}
        ```

        2) Inline image (auto-convert to WebP and inline if small):
        ```json
        {"jsonrpc":"2.0","id":"6a","method":"tools/call","params":{"name":"send_message","arguments":{
          "project_key":"/abs/path/backend","sender_name":"GreenCastle","to":["BlueLake"],
          "subject":"Diagram","body_md":"![diagram](docs/flow.png)","convert_images":true
        }}}
        ```

        3) Explicit attachments:
        ```json
        {"jsonrpc":"2.0","id":"6b","method":"tools/call","params":{"name":"send_message","arguments":{
          "project_key":"/abs/path/backend","sender_name":"GreenCastle","to":["BlueLake"],
          "subject":"Screenshots","body_md":"Please review.","attachment_paths":["shots/a.png","shots/b.png"]
        }}}
        ```
        """
        project = await _get_project_by_identifier(project_key)

        # Normalize 'to' parameter - accept single string and convert to list
        if isinstance(to, str):
            to = [to]
        if not isinstance(to, list):
            raise ToolExecutionError(
                "INVALID_ARGUMENT",
                f"'to' must be a list of agent names (e.g., ['BlueLake']) or a single agent name string. "
                f"Received: {type(to).__name__}",
                recoverable=True,
                data={"argument": "to", "received_type": type(to).__name__},
            )

        # Check for common recipient mistakes and provide helpful guidance
        for recipient in to:
            if not isinstance(recipient, str):
                raise ToolExecutionError(
                    "INVALID_ARGUMENT",
                    f"Each recipient in 'to' must be a string (agent name). Got: {type(recipient).__name__}",
                    recoverable=True,
                    data={"argument": "to", "invalid_item": repr(recipient)},
                )
            mistake = _detect_agent_name_mistake(recipient)
            if mistake:
                raise ToolExecutionError(
                    mistake[0],
                    f"Invalid recipient '{recipient}': {mistake[1]}",
                    recoverable=True,
                    data={"recipient": recipient, "hint": "Use agent names like 'BlueLake', not program/model names"},
                )

        # Normalize cc/bcc inputs and validate types for friendlier UX
        if isinstance(cc, str):
            cc = [cc]
        if isinstance(bcc, str):
            bcc = [bcc]
        if cc is not None and not isinstance(cc, list):
            await ctx.error("INVALID_ARGUMENT: cc must be a list of strings or a single string.")
            raise ToolExecutionError(
                "INVALID_ARGUMENT",
                "cc must be a list of strings or a single string.",
                recoverable=True,
                data={"argument": "cc"},
            )
        if bcc is not None and not isinstance(bcc, list):
            await ctx.error("INVALID_ARGUMENT: bcc must be a list of strings or a single string.")
            raise ToolExecutionError(
                "INVALID_ARGUMENT",
                "bcc must be a list of strings or a single string.",
                recoverable=True,
                data={"argument": "bcc"},
            )
        if cc is not None and any(not isinstance(x, str) for x in cc):
            await ctx.error("INVALID_ARGUMENT: cc items must be strings (agent names).")
            raise ToolExecutionError(
                "INVALID_ARGUMENT",
                "cc items must be strings (agent names).",
                recoverable=True,
                data={"argument": "cc"},
            )
        if bcc is not None and any(not isinstance(x, str) for x in bcc):
            await ctx.error("INVALID_ARGUMENT: bcc items must be strings (agent names).")
            raise ToolExecutionError(
                "INVALID_ARGUMENT",
                "bcc items must be strings (agent names).",
                recoverable=True,
                data={"argument": "bcc"},
            )

        # Self-send detection: warn if sender is sending to themselves
        sender_lower = sender_name.lower().strip()
        all_recipients = (to or []) + (cc or []) + (bcc or [])
        self_send_matches = [r for r in all_recipients if r.lower().strip() == sender_lower]
        if self_send_matches:
            await ctx.info(
                f"[note] You ({sender_name}) are sending a message to yourself. "
                f"This is allowed but usually not intended. To communicate with other agents, "
                f"use their agent names (e.g., 'BlueLake'). To discover agents, "
                f"use resource://agents/{project_key}."
            )

        # Subject length warning: warn if subject is too long (will be truncated in DB)
        if len(subject) > 200:
            await ctx.info(
                f"[warn] Subject is {len(subject)} characters (max recommended: 80, truncated at 200). "
                f"Long subjects may be truncated in search results. Consider moving details to the message body."
            )
            subject = subject[:200]

        if get_settings().tools_log_enabled:
            try:
                import importlib as _imp
                _rc = _imp.import_module("rich.console")
                _rp = _imp.import_module("rich.panel")
                _rt = _imp.import_module("rich.text")
                Console = _rc.Console
                Panel = _rp.Panel
                Text = _rt.Text
                c = Console()
                title = f"tool: send_message — to={len(to)} cc={len(cc or [])} bcc={len(bcc or [])}"
                body = Text.assemble(
                    ("project: ", "cyan"), (project.human_key, "white"), "\n",
                    ("sender: ", "cyan"), (sender_name, "white"), "\n",
                    ("subject: ", "cyan"), (subject[:120], "white"),
                )
                c.print(Panel(body, title=title, border_style="green"))
            except Exception:
                pass
        sender = await _get_agent(project, sender_name)
        # Enforce contact policies (per-recipient) with auto-allow heuristics
        settings_local = get_settings()
        # Allow ack-required messages to bypass contact enforcement entirely
        if settings_local.contact_enforcement_enabled and not ack_required:
            # allow replies always; if thread present and recipient already on thread, allow
            auto_ok_names: set[str] = set()
            if thread_id:
                try:
                    thread_rows: list[tuple[Message, str]]
                    sender_alias = aliased(Agent)
                    # Build criteria: thread_id match or numeric id seed
                    criteria = [Message.thread_id == thread_id]
                    try:
                        seed_id = int(thread_id)
                        criteria.append(Message.id == seed_id)
                    except Exception:
                        pass
                    async with get_session() as s:
                        stmt = (
                            cast(Any, select(Message, sender_alias.name))  # type: ignore[call-overload]
                            .join(sender_alias, cast(Any, Message.sender_id == sender_alias.id))
                            .where(Message.project_id == project.id, or_(*criteria))  # type: ignore[arg-type]
                            .limit(500)
                        )
                        thread_rows = list((await s.execute(stmt)).all())  # type: ignore[arg-type]
                    # collect participants (sender names and recipients)
                    participants: set[str] = {n for _m, n in thread_rows}
                    auto_ok_names.update(participants)
                except Exception:
                    pass
            # allow recent overlapping file_reservations contact (shared surfaces) by default
            # best-effort: if both agents hold any file_reservation currently active, auto allow
            now_utc = datetime.now(timezone.utc)
            try:
                async with get_session() as s2:
                    file_reservation_rows = await s2.execute(
                        cast(Any, select(FileReservation, Agent.name))  # type: ignore[call-overload]
                        .join(Agent, cast(Any, FileReservation.agent_id) == Agent.id)
                        .where(FileReservation.project_id == project.id, cast(Any, FileReservation.released_ts).is_(None), cast(Any, FileReservation.expires_ts) > now_utc)
                    )
                    name_to_file_reservations: dict[str, list[str]] = {}
                    for c, nm in file_reservation_rows.all():
                        name_to_file_reservations.setdefault(nm, []).append(c.path_pattern)
                sender_file_reservations = name_to_file_reservations.get(sender.name, [])
                for nm in to + (cc or []) + (bcc or []):
                    # Always allow self-messages
                    if nm == sender.name:
                        continue
                    their = name_to_file_reservations.get(nm, [])
                    if sender_file_reservations and their and _file_reservations_patterns_overlap(sender_file_reservations, their):
                        auto_ok_names.add(nm)
            except Exception:
                pass
            # For each recipient, require link unless policy/open or in auto_ok
            blocked_recipients: list[str] = []
            async with get_session() as s3:
                for nm in to + (cc or []) + (bcc or []):
                    if nm in auto_ok_names:
                        continue
                    # recipient lookup
                    try:
                        rec = await _get_agent(project, nm)
                    except Exception:
                        continue
                    rec_policy = getattr(rec, "contact_policy", "auto").lower()
                    # allow self always
                    if rec.name == sender.name:
                        continue
                    if rec_policy == "open":
                        continue
                    if rec_policy == "block_all":
                        await ctx.error("CONTACT_BLOCKED: Recipient is not accepting messages.")
                        raise ToolExecutionError(
                            "CONTACT_BLOCKED",
                            "Recipient is not accepting messages.",
                            recoverable=True,
                        )
                    # contacts_only or auto -> must have approved link or prior contact within TTL
                    ttl = timedelta(seconds=int(settings_local.contact_auto_ttl_seconds))
                    recent_ok = False
                    try:
                        # check any message between these two within TTL
                        since_dt = now_utc - ttl
                        q = text(
                            """
                            SELECT 1 FROM messages m
                            WHERE m.project_id = :pid
                              AND m.created_ts > :since
                              AND (
                                   (m.sender_id = :sid AND EXISTS (SELECT 1 FROM message_recipients mr JOIN agents a ON a.id = mr.agent_id WHERE mr.message_id=m.id AND a.name = :rname))
                                   OR
                                   (EXISTS (SELECT 1 FROM message_recipients mr JOIN agents a ON a.id = mr.agent_id WHERE mr.message_id=m.id AND a.name = :sname) AND m.sender_id = (SELECT id FROM agents WHERE project_id=:pid AND name=:rname))
                              )
                            LIMIT 1
                            """
                        )
                        row = await s3.execute(q, {"pid": project.id, "since": since_dt, "sid": sender.id, "sname": sender.name, "rname": rec.name})
                        recent_ok = row.first() is not None
                    except Exception:
                        recent_ok = False
                    if rec_policy == "auto" and recent_ok:
                        continue
                    # check approved AgentLink (local project)
                    try:
                        link = await s3.execute(
                            select(AgentLink)
                            .where(  # type: ignore[arg-type]
                                cast(Any, AgentLink.a_project_id) == project.id,
                                cast(Any, AgentLink.a_agent_id) == sender.id,
                                cast(Any, AgentLink.b_project_id) == project.id,
                                cast(Any, AgentLink.b_agent_id) == rec.id,
                                cast(Any, AgentLink.status == "approved"),
                            )
                            .limit(1)
                        )
                        if link.first() is not None:
                            continue
                    except Exception:
                        pass
                    # If message requires acknowledgement and recipient is local, allow to proceed without a link
                    if ack_required:
                        continue
                    blocked_recipients.append(rec.name)

            if blocked_recipients:
                remedies = [
                    "Call request_contact(project_key, from_agent, to_agent) to request approval",
                    "Call macro_contact_handshake(project_key, requester, target, auto_accept=true) to automate",
                ]
                attempted: list[str] = []
                # Respect explicit flag or server default ergonomics
                effective_auto_contact: bool = bool(auto_contact_if_blocked or getattr(settings_local, "messaging_auto_handshake_on_block", True))
                if effective_auto_contact:
                    try:
                        from fastmcp.tools.tool import FunctionTool  # type: ignore
                        # Prefer a single handshake with auto_accept=true
                        handshake = cast(FunctionTool, cast(Any, macro_contact_handshake))
                        for nm in blocked_recipients:
                            try:
                                await handshake.run({
                                    "project_key": project.human_key,
                                    "requester": sender.name,
                                    "target": nm,
                                    "reason": "auto-handshake by send_message",
                                    "auto_accept": True,
                                    "ttl_seconds": int(settings_local.contact_auto_ttl_seconds),
                                })
                                attempted.append(nm)
                            except Exception:
                                pass

                        # If auto-retry is enabled and at least one handshake happened, re-evaluate recipients once
                        if settings_local.contact_auto_retry_enabled and attempted:
                            blocked_recipients = []
                            async with get_session() as s3b:
                                for nm in to + (cc or []) + (bcc or []):
                                    try:
                                        rec = await _get_agent(project, nm)
                                    except Exception:
                                        continue
                                    if rec.name == sender.name:
                                        continue
                                    rec_policy = getattr(rec, "contact_policy", "auto").lower()
                                    if rec_policy == "open":
                                        continue
                                    # After auto-approval, link should exist; double-check
                                    link = await s3b.execute(
                                        select(AgentLink)
                                        .where(  # type: ignore[arg-type]
                                            cast(Any, AgentLink.a_project_id) == project.id,
                                            cast(Any, AgentLink.a_agent_id) == sender.id,
                                            cast(Any, AgentLink.b_project_id) == project.id,
                                            cast(Any, AgentLink.b_agent_id) == rec.id,
                                            cast(Any, AgentLink.status == "approved"),
                                        )
                                        .limit(1)
                                    )
                                    if link.first() is None and not ack_required:
                                        blocked_recipients.append(rec.name)
                    except Exception:
                        pass
                if blocked_recipients:
                    err_type: str = "CONTACT_REQUIRED"
                    blocked_sorted = sorted(set(blocked_recipients))
                    recipient_list = ", ".join(blocked_sorted)
                    sample_target = blocked_sorted[0]
                    project_expr = repr(project.human_key)
                    sender_expr = repr(sender.name)
                    target_expr = repr(sample_target)
                    err_msg_parts = [
                        f"Contact approval required for recipients: {recipient_list}.",
                        (
                            "Before retrying, request approval with "
                            f"`request_contact(project_key={project_expr}, from_agent={sender_expr}, "
                            f"to_agent={target_expr})` or run "
                            f"`macro_contact_handshake(project_key={project_expr}, requester={sender_expr}, "
                            f"target={target_expr}, auto_accept=True)`."
                        ),
                        "Alternatively, send your message inside a recent thread that already includes them by reusing its thread_id.",
                    ]
                    if attempted:
                        err_msg_parts.append(
                            f"Automatic handshake attempts already ran for: {', '.join(attempted)}; wait for approval or retry the suggested calls explicitly."
                        )
                    err_msg: str = " ".join(err_msg_parts)
                    err_data: dict[str, Any] = {
                        "recipients_blocked": sorted(set(blocked_recipients)),
                        "remedies": remedies,
                        "auto_contact_attempted": attempted,
                    }
                    # Provide actionable sample calls
                    try:
                        if blocked_recipients:
                            examples: list[dict[str, Any]] = []
                            # Show a macro example for the first blocked recipient
                            examples.append(
                                {
                                    "tool": "macro_contact_handshake",
                                    "arguments": {
                                        "project_key": project.human_key,
                                        "requester": sender.name,
                                        "target": blocked_recipients[0],
                                        "auto_accept": True,
                                        "ttl_seconds": int(settings_local.contact_auto_ttl_seconds),
                                    },
                                }
                            )
                            # Also include direct request_contact examples
                            for nm in blocked_recipients[:3]:
                                examples.append(
                                    {
                                        "tool": "request_contact",
                                        "arguments": {
                                            "project_key": project.human_key,
                                            "from_agent": sender.name,
                                            "to_agent": nm,
                                            "ttl_seconds": int(settings_local.contact_auto_ttl_seconds),
                                        },
                                    }
                                )
                            err_data["suggested_tool_calls"] = examples
                    except Exception:
                        pass
                    await ctx.error(f"{err_type}: {err_msg}")
                    raise ToolExecutionError(
                        err_type,
                        err_msg,
                        recoverable=True,
                        data=err_data,
                    )
        # Split recipients into local vs external (approved links)
        local_to: list[str] = []
        local_cc: list[str] = []
        local_bcc: list[str] = []
        external: dict[int, dict[str, Any]] = {}

        async with get_session() as sx:
            # Preload local agent names (normalized -> canonical stored name)
            existing = await sx.execute(select(Agent.name).where(Agent.project_id == project.id))  # type: ignore[call-overload]
            local_lookup: dict[str, str] = {}
            for row in existing.fetchall():  # type: ignore[assignment]
                canonical_name = (row[0] or "").strip()  # type: ignore[index]
                if not canonical_name:
                    continue
                sanitized_canonical = sanitize_agent_name(canonical_name) or canonical_name
                for key in {canonical_name.lower(), sanitized_canonical.lower()}:
                    local_lookup.setdefault(key, canonical_name)

            sender_candidate_keys = {
                key.lower()
                for key in (
                    (sender.name or "").strip(),
                    sanitize_agent_name(sender.name or "") or "",
                )
                if key
            }

            def _normalize(value: str) -> tuple[str, set[str], Optional[str]]:
                """Trim input, derive comparable lowercase keys, and canonical lookup token."""
                trimmed = (value or "").strip()
                sanitized = sanitize_agent_name(trimmed)
                keys: set[str] = set()
                if trimmed:
                    keys.add(trimmed.lower())
                if sanitized:
                    keys.add(sanitized.lower())
                canonical = sanitized or (trimmed if trimmed else None)
                return trimmed or value, keys, canonical

            unknown_local: set[str] = set()
            unknown_external: dict[str, list[str]] = defaultdict(list)

            class _ContactBlocked(Exception):
                pass

            async def _route(name_list: list[str], kind: str) -> None:
                for raw in name_list:
                    candidate = raw or ""
                    explicit_override = False
                    target_project_override: Project | None = None
                    target_project_label: str | None = None
                    agent_fragment = candidate

                    # Explicit external addressing: project:<slug-or-key>#<AgentName>
                    if candidate.startswith("project:") and "#" in candidate:
                        explicit_override = True
                        try:
                            _, rest = candidate.split(":", 1)
                            slug_part, agent_part = rest.split("#", 1)
                            target_project_override = await _get_project_by_identifier(slug_part.strip())
                            target_project_label = target_project_override.human_key or target_project_override.slug
                            agent_fragment = agent_part
                        except Exception:
                            label = slug_part.strip() if "slug_part" in locals() and slug_part.strip() else "(invalid project)"
                            unknown_external[label].append(candidate.strip() or candidate)
                            continue

                    # Alternate explicit format: <AgentName>@<project-identifier>
                    if not explicit_override and "@" in candidate:
                        name_part, project_part = candidate.split("@", 1)
                        if name_part.strip() and project_part.strip():
                            try:
                                target_project_override = await _get_project_by_identifier(project_part.strip())
                                target_project_label = target_project_override.human_key or target_project_override.slug
                                agent_fragment = name_part
                                explicit_override = True
                            except Exception:
                                label = project_part.strip() or "(invalid project)"
                                unknown_external[label].append(candidate.strip() or candidate)
                                continue

                    display_value, key_candidates, canonical = _normalize(agent_fragment)
                    if not key_candidates or not canonical:
                        if explicit_override:
                            label = target_project_label or "(unknown project)"
                            unknown_external[label].append(candidate.strip() or candidate)
                        else:
                            unknown_local.add(candidate.strip() or candidate)
                        continue

                    # Always allow self-send (local context only)
                    if not explicit_override and sender_candidate_keys.intersection(key_candidates):
                        if kind == "to":
                            local_to.append(sender.name)
                        elif kind == "cc":
                            local_cc.append(sender.name)
                        else:
                            local_bcc.append(sender.name)
                        continue

                    if not explicit_override:
                        resolved_local = None
                        for key in key_candidates:
                            resolved_local = local_lookup.get(key)
                            if resolved_local:
                                break
                        if resolved_local:
                            if kind == "to":
                                local_to.append(resolved_local)
                            elif kind == "cc":
                                local_cc.append(resolved_local)
                            else:
                                local_bcc.append(resolved_local)
                            continue

                    lookup_value = canonical.lower()
                    rows = None
                    if explicit_override and target_project_override is not None:
                        rows = await sx.execute(
                            select(AgentLink, Project, Agent)
                            .join(Project, Project.id == AgentLink.b_project_id)  # type: ignore[arg-type]
                            .join(Agent, cast(Any, Agent.id == AgentLink.b_agent_id))
                            .where(  # type: ignore[arg-type]
                                cast(Any, AgentLink.a_project_id) == project.id,
                                cast(Any, AgentLink.a_agent_id) == sender.id,
                                cast(Any, AgentLink.status == "approved"),
                                cast(Any, Project.id == target_project_override.id),
                                cast(Any, func.lower(Agent.name) == lookup_value),
                            )
                            .limit(1)
                        )
                    else:
                        rows = await sx.execute(
                            select(AgentLink, Project, Agent)
                            .join(Project, Project.id == AgentLink.b_project_id)  # type: ignore[arg-type]
                            .join(Agent, cast(Any, Agent.id == AgentLink.b_agent_id))
                            .where(  # type: ignore[arg-type]
                                cast(Any, AgentLink.a_project_id) == project.id,
                                cast(Any, AgentLink.a_agent_id) == sender.id,
                                cast(Any, AgentLink.status == "approved"),
                                cast(Any, func.lower(Agent.name) == lookup_value),
                            )
                            .limit(1)
                        )

                    rec = rows.first() if rows else None
                    if rec:
                        _link, target_project, target_agent = rec
                        pol = (getattr(target_agent, "contact_policy", "auto") or "auto").lower()
                        if pol == "block_all":
                            await ctx.error("CONTACT_BLOCKED: Recipient is not accepting messages.")
                            raise _ContactBlocked()
                        bucket = external.setdefault(
                            target_project.id or 0,
                            {"project": target_project, "to": [], "cc": [], "bcc": []},
                        )
                        bucket[kind].append(target_agent.name)
                        continue

                    if explicit_override:
                        label = target_project_label or "(unknown project)"
                        unknown_external[label].append(display_value or candidate.strip() or candidate)
                    else:
                        unknown_local.add(display_value or candidate.strip() or candidate)

            try:
                await _route(to, "to")
                await _route(cc or [], "cc")
                await _route(bcc or [], "bcc")
            except _ContactBlocked as err:
                raise ToolExecutionError(
                    "CONTACT_BLOCKED",
                    "Recipient is not accepting messages.",
                    recoverable=True,
                ) from err

            if unknown_local or unknown_external:
                # Auto-register missing local recipients if enabled
                if getattr(settings_local, "messaging_auto_register_recipients", True):
                    # Best effort: try to register any unknown local recipients with sane defaults
                    newly_registered: set[str] = set()
                    for missing in list(unknown_local):
                        try:
                            _ = await _get_or_create_agent(
                                project,
                                missing,
                                sender.program,
                                sender.model,
                                sender.task_description,
                                settings,
                            )
                            newly_registered.add(missing)
                        except Exception:
                            pass
                    unknown_local.difference_update(newly_registered)
                    # Re-run routing for any that were registered
                    if newly_registered:
                        from contextlib import suppress
                        with suppress(_ContactBlocked):
                            await _route(list(newly_registered), "to")
                # Attempt cross-project handshakes for unknown external recipients if allowed
                attempted_external: list[str] = []
                try:
                    effective_auto_contact = bool(auto_contact_if_blocked or getattr(settings_local, "messaging_auto_handshake_on_block", True))
                    if effective_auto_contact and unknown_external:
                        from fastmcp.tools.tool import FunctionTool  # type: ignore
                        handshake = cast(FunctionTool, cast(Any, macro_contact_handshake))
                        # Iterate over a copy since we may mutate/resolve entries
                        for label, names in list(unknown_external.items()):
                            try:
                                target_proj = await _get_project_by_identifier(label)
                            except Exception:
                                continue
                            for nm in list(names):
                                try:
                                    await handshake.run(
                                        {
                                            "project_key": project.human_key,
                                            "requester": sender.name,
                                            "target": nm,
                                            "to_project": target_proj.human_key or target_proj.slug,
                                            "reason": "auto-handshake by send_message",
                                            "auto_accept": True,
                                            "ttl_seconds": int(settings_local.contact_auto_ttl_seconds),
                                            "register_if_missing": True,
                                        }
                                    )
                                    attempted_external.append(f"{nm}@{label}")
                                except Exception:
                                    pass
                        # Re-route any that we attempted to handshake for
                        if attempted_external:
                            from contextlib import suppress
                            with suppress(_ContactBlocked):
                                for item in attempted_external:
                                    await _route([item], "to")
                            # Purge unknown_external entries that now have approved links
                            try:
                                async with get_session() as scheck:
                                    for label, names in list(unknown_external.items()):
                                        try:
                                            tproj = await _get_project_by_identifier(label)
                                        except Exception:
                                            continue
                                        remaining: list[str] = []
                                        for nm in list(names):
                                            lookup_value = (nm or "").strip().lower()
                                            rows = await scheck.execute(
                                                select(AgentLink, Project, Agent)
                                                .join(Project, Project.id == AgentLink.b_project_id)  # type: ignore[arg-type]
                                                .join(Agent, cast(Any, Agent.id == AgentLink.b_agent_id))
                                                .where(  # type: ignore[arg-type]
                                                    cast(Any, AgentLink.a_project_id) == project.id,
                                                    cast(Any, AgentLink.a_agent_id) == sender.id,
                                                    cast(Any, AgentLink.status == "approved"),
                                                    cast(Any, Project.id == tproj.id),
                                                    cast(Any, func.lower(Agent.name) == lookup_value),
                                                )
                                                .limit(1)
                                            )
                                            if rows.first() is None:
                                                remaining.append(nm)
                                        if remaining:
                                            unknown_external[label] = remaining
                                        else:
                                            unknown_external.pop(label, None)
                            except Exception:
                                pass
                except Exception:
                    pass
                # If everything resolved after auto-actions, skip error path
                still_unknown = bool(unknown_local) or any(v for v in unknown_external.values())
                if not still_unknown:
                    # All unknowns were resolved; continue to delivery
                    pass
                else:
                    parts: list[str] = []
                data_payload: dict[str, Any] = {}
                if still_unknown and unknown_local:
                    missing_local = sorted({name for name in unknown_local if name})
                    parts.append(
                        f"local recipients {', '.join(missing_local)} are not registered in project '{project.human_key}'"
                    )
                    data_payload["unknown_local"] = missing_local
                if still_unknown and unknown_external:
                    formatted_external = {
                        label: sorted({name for name in names if name})
                        for label, names in unknown_external.items()
                    }
                    ext_parts = [
                        f"{', '.join(names)} @ {label}"
                        for label, names in sorted(formatted_external.items())
                        if names
                    ]
                    if ext_parts:
                        parts.append(
                            "external recipients missing approved contact links: " + "; ".join(ext_parts)
                        )
                    data_payload["unknown_external"] = formatted_external
                # Include auto actions we tried
                if still_unknown and attempted_external:
                    data_payload["auto_contact_attempted_external"] = attempted_external
                if still_unknown:
                    hint = f"Use resource://agents/{project.slug} to list registered agents or register new identities."
                    parts.append(hint)
                    message = "Unable to send message — " + "; ".join(parts)
                    data_payload["hint"] = hint
                    # Provide concrete fix suggestions
                    try:
                        suggestions: list[dict[str, Any]] = []
                        for name in data_payload.get("unknown_local", [])[:5]:
                            suggestions.append(
                                {
                                    "tool": "register_agent",
                                    "arguments": {
                                        "project_key": project.human_key,
                                        "name": name,
                                        "program": sender.program,
                                        "model": sender.model,
                                        "task_description": sender.task_description,
                                    },
                                }
                            )
                        for label, names in (data_payload.get("unknown_external", {}) or {}).items():
                            for nm in names[:5]:
                                suggestions.append(
                                    {
                                        "tool": "macro_contact_handshake",
                                        "arguments": {
                                            "project_key": project.human_key,
                                            "requester": sender.name,
                                            "target": nm,
                                            "to_project": label,
                                            "auto_accept": True,
                                            "ttl_seconds": int(settings_local.contact_auto_ttl_seconds),
                                            "register_if_missing": True,
                                        },
                                    }
                                )
                        if suggestions:
                            data_payload["suggested_tool_calls"] = suggestions
                    except Exception:
                        pass
                    await ctx.error(f"RECIPIENT_NOT_FOUND: {message}")
                    raise ToolExecutionError(
                        "RECIPIENT_NOT_FOUND",
                        message,
                        recoverable=True,
                        data=data_payload,
                    )

        deliveries: list[dict[str, Any]] = []
        # Local deliver if any
        if local_to or local_cc or local_bcc:
            payload_local = await _deliver_message(
                ctx,
                "send_message",
                project,
                sender,
                local_to,
                local_cc,
                local_bcc,
                subject,
                body_md,
                attachment_paths,
                convert_images,
                importance,
                ack_required,
                thread_id,
            )
            deliveries.append({"project": project.human_key, "payload": payload_local})
        # External per-target project deliver (requires aliasing sender in target project)
        for _pid, group in external.items():
            p: Project = group["project"]
            try:
                alias = await _get_or_create_agent(p, sender.name, sender.program, sender.model, sender.task_description, settings)
                payload_ext = await _deliver_message(
                    ctx,
                    "send_message",
                    p,
                    alias,
                    group.get("to", []),
                    group.get("cc", []),
                    group.get("bcc", []),
                    subject,
                    body_md,
                    attachment_paths,
                    convert_images,
                    importance,
                    ack_required,
                    thread_id,
                )
                deliveries.append({"project": p.human_key, "payload": payload_ext})
            except Exception:
                continue

        # If a single delivery returned a structured error payload, bubble it up to top-level
        if len(deliveries) == 1:
            maybe_payload = deliveries[0].get("payload")
            if isinstance(maybe_payload, dict) and isinstance(maybe_payload.get("error"), dict):
                return {"error": maybe_payload["error"]}
        result: dict[str, Any] = {"deliveries": deliveries, "count": len(deliveries)}
        # Back-compat: expose top-level attachments when a single local delivery exists
        if len(deliveries) == 1:
            payload = deliveries[0].get("payload") or {}
            if isinstance(payload, dict) and "attachments" in payload:
                result["attachments"] = payload.get("attachments")
        # Fire webhook notification (non-blocking, best-effort)
        if deliveries:
            all_recipients = to + (cc or []) + (bcc or [])
            first_payload = deliveries[0].get("payload", {})
            if isinstance(first_payload, dict):
                asyncio.create_task(_fire_webhook(all_recipients, project.human_key, first_payload))
        return result

    @mcp.tool(name="reply_message")
    @_instrument_tool(
        "reply_message",
        cluster=CLUSTER_MESSAGING,
        capabilities={"messaging", "write"},
        project_arg="project_key",
        agent_arg="sender_name",
    )
    async def reply_message(
        ctx: Context,
        project_key: str,
        message_id: int,
        sender_name: str,
        body_md: str,
        to: Optional[list[str]] = None,
        cc: Optional[list[str]] = None,
        bcc: Optional[list[str]] = None,
        subject_prefix: str = "Re:",
    ) -> dict[str, Any]:
        """
        Reply to an existing message, preserving or establishing a thread.

        Behavior
        --------
        - Inherits original `importance` and `ack_required` flags
        - `thread_id` is taken from the original message if present; otherwise, the original id is used
        - Subject is prefixed with `subject_prefix` if not already present
        - Defaults `to` to the original sender if not explicitly provided

        Parameters
        ----------
        project_key : str
            Project identifier.
        message_id : int
            The id of the message you are replying to.
        sender_name : str
            Your agent name (must be registered in the project).
        body_md : str
            Reply body in Markdown.
        to, cc, bcc : Optional[list[str]]
            Recipients by agent name. If omitted, `to` defaults to original sender.
        subject_prefix : str
            Prefix to apply (default "Re:"). Case-insensitive idempotent.

        Do / Don't
        ----------
        Do:
        - Keep the subject focused; avoid topic drift within a thread.
        - Reply to the original sender unless new stakeholders are strictly required.
        - Preserve importance/ack flags from the original unless there is a clear reason to change.
        - Use CC for FYI only; BCC sparingly and with intention.

        Don't:
        - Change `thread_id` when continuing the same discussion.
        - Escalate to many recipients; prefer targeted replies and start a new thread for new topics.
        - Attach large binaries in replies unless essential; reference prior attachments where possible.

        Returns
        -------
        dict
            Message payload including `thread_id` and `reply_to`.

        Examples
        --------
        Minimal reply to original sender:
        ```json
        {"jsonrpc":"2.0","id":"6","method":"tools/call","params":{"name":"reply_message","arguments":{
          "project_key":"/abs/path/backend","message_id":1234,"sender_name":"BlueLake",
          "body_md":"Questions about the migration plan..."
        }}}
        ```

        Reply with explicit recipients and CC:
        ```json
        {"jsonrpc":"2.0","id":"6c","method":"tools/call","params":{"name":"reply_message","arguments":{
          "project_key":"/abs/path/backend","message_id":1234,"sender_name":"BlueLake",
          "body_md":"Looping ops.","to":["GreenCastle"],"cc":["RedCat"],"subject_prefix":"RE:"
        }}}
        ```
        """
        project = await _get_project_by_identifier(project_key)
        sender = await _get_agent(project, sender_name)
        settings_local = get_settings()
        original = await _get_message(project, message_id)
        original_sender = await _get_agent_by_id(project, original.sender_id)
        thread_key = original.thread_id or str(original.id)
        subject_prefix_clean = subject_prefix.strip()
        base_subject = original.subject
        if subject_prefix_clean and base_subject.lower().startswith(subject_prefix_clean.lower()):
            reply_subject = base_subject
        else:
            reply_subject = f"{subject_prefix_clean} {base_subject}".strip()
        to_names = to or [original_sender.name]
        cc_list = cc or []
        bcc_list = bcc or []

        local_to: list[str] = []
        local_cc: list[str] = []
        local_bcc: list[str] = []
        external: dict[int, dict[str, Any]] = {}

        async with get_session() as sx:
            existing = await sx.execute(select(Agent.name).where(Agent.project_id == project.id))  # type: ignore[call-overload]
            local_names = {row[0] for row in existing.fetchall()}

            class _ContactBlocked(Exception):
                pass

            async def _route(name_list: list[str], kind: str) -> None:
                for nm in name_list:
                    target_project_override: Project | None = None
                    target_name_override: str | None = None
                    if nm.startswith("project:") and "#" in nm:
                        try:
                            _, rest = nm.split(":", 1)
                            slug_part, agent_part = rest.split("#", 1)
                            target_project_override = await _get_project_by_identifier(slug_part)
                            target_name_override = agent_part.strip()
                        except Exception:
                            target_project_override = None
                            target_name_override = None
                    if nm in local_names:
                        if kind == "to":
                            local_to.append(nm)
                        elif kind == "cc":
                            local_cc.append(nm)
                        else:
                            local_bcc.append(nm)
                        continue
                    rows = None
                    if target_project_override is not None and target_name_override:
                        rows = await sx.execute(
                            select(AgentLink, Project, Agent)
                            .join(Project, Project.id == AgentLink.b_project_id)  # type: ignore[arg-type]
                            .join(Agent, cast(Any, Agent.id == AgentLink.b_agent_id))
                            .where(  # type: ignore[arg-type]
                                cast(Any, AgentLink.a_project_id) == project.id,
                                cast(Any, AgentLink.a_agent_id) == sender.id,
                                cast(Any, AgentLink.status == "approved"),
                                cast(Any, Project.id == target_project_override.id),
                                cast(Any, Agent.name == target_name_override),
                            )
                            .limit(1)
                        )
                    else:
                        rows = await sx.execute(
                            select(AgentLink, Project, Agent)
                            .join(Project, Project.id == AgentLink.b_project_id)  # type: ignore[arg-type]
                            .join(Agent, cast(Any, Agent.id == AgentLink.b_agent_id))
                            .where(  # type: ignore[arg-type]
                                cast(Any, AgentLink.a_project_id) == project.id,
                                cast(Any, AgentLink.a_agent_id) == sender.id,
                                cast(Any, AgentLink.status == "approved"),
                                cast(Any, Agent.name == nm),
                            )
                            .limit(1)
                        )
                    rec = rows.first()
                    if rec:
                        _link, target_project, target_agent = rec
                        recipient_policy = (getattr(target_agent, "contact_policy", "auto") or "auto").lower()
                        if recipient_policy == "block_all":
                            await ctx.error("CONTACT_BLOCKED: Recipient is not accepting messages.")
                            raise _ContactBlocked()
                        bucket = external.setdefault(target_project.id or 0, {"project": target_project, "to": [], "cc": [], "bcc": []})
                        bucket[kind].append(target_agent.name)
                    else:
                        if kind == "to":
                            local_to.append(nm)
                        elif kind == "cc":
                            local_cc.append(nm)
                        else:
                            local_bcc.append(nm)

        try:
            await _route(to_names, "to")
            await _route(cc_list, "cc")
            await _route(bcc_list, "bcc")
        except _ContactBlocked:
            return {"error": {"type": "CONTACT_BLOCKED", "message": "Recipient is not accepting messages."}}

        deliveries: list[dict[str, Any]] = []
        if local_to or local_cc or local_bcc:
            payload_local = await _deliver_message(
                ctx,
                "reply_message",
                project,
                sender,
                local_to,
                local_cc,
                local_bcc,
                reply_subject,
                body_md,
                None,
                None,
                importance=original.importance,
                ack_required=original.ack_required,
                thread_id=thread_key,
            )
            deliveries.append({"project": project.human_key, "payload": payload_local})

        for _pid, group in external.items():
            target_project: Project = group["project"]
            try:
                alias = await _get_or_create_agent(
                    target_project,
                    sender.name,
                    sender.program,
                    sender.model,
                    sender.task_description,
                    settings_local,
                )
                payload_ext = await _deliver_message(
                    ctx,
                    "reply_message",
                    target_project,
                    alias,
                    group.get("to", []),
                    group.get("cc", []),
                    group.get("bcc", []),
                    reply_subject,
                    body_md,
                    None,
                    None,
                    importance=original.importance,
                    ack_required=original.ack_required,
                    thread_id=thread_key,
                )
                deliveries.append({"project": target_project.human_key, "payload": payload_ext})
            except Exception:
                continue

        if not deliveries:
            return {
                "thread_id": thread_key,
                "reply_to": message_id,
                "deliveries": [],
                "count": 0,
            }

        base_payload = deliveries[0].get("payload") or {}
        primary_payload = dict(base_payload) if isinstance(base_payload, dict) else {}
        primary_payload.setdefault("thread_id", thread_key)
        primary_payload["reply_to"] = message_id
        primary_payload["deliveries"] = deliveries
        primary_payload["count"] = len(deliveries)
        if len(deliveries) == 1:
            attachments = base_payload.get("attachments") if isinstance(base_payload, dict) else None
            if attachments is not None:
                primary_payload.setdefault("attachments", attachments)

        # Fire webhook notification (non-blocking, best-effort)
        if deliveries:
            all_recipients = to_names + cc_list + bcc_list
            first_payload = deliveries[0].get("payload", {})
            if isinstance(first_payload, dict):
                asyncio.create_task(_fire_webhook(all_recipients, project.human_key, first_payload))

        return primary_payload

    @mcp.tool(name="request_contact")
    @_instrument_tool(
        "request_contact",
        cluster=CLUSTER_CONTACT,
        capabilities={"contact"},
        project_arg="project_key",
        agent_arg="from_agent",
    )
    async def request_contact(
        ctx: Context,
        project_key: str,
        from_agent: str,
        to_agent: str,
        to_project: Optional[str] = None,
        reason: str = "",
        ttl_seconds: int = 7 * 24 * 3600,
        # Optional quality-of-life flags; ignored by clients that don't pass them
        register_if_missing: bool = True,
        program: Optional[str] = None,
        model: Optional[str] = None,
        task_description: Optional[str] = None,
    ) -> dict[str, Any]:
        """Request contact approval to message another agent.

        Creates (or refreshes) a pending AgentLink and sends a small ack_required intro message.

        Discovery
        ---------
        To discover available agent names, use: resource://agents/{project_key}
        Agent names are NOT the same as program names or user names.

        Parameters
        ----------
        project_key : str
            Project slug or human key.
        from_agent : str
            Your agent name (must be registered in the project).
        to_agent : str
            Target agent name (use resource://agents/{project_key} to discover names).
        to_project : Optional[str]
            Target project if different from your project (cross-project coordination).
        reason : str
            Optional explanation for the contact request.
        ttl_seconds : int
            Time to live for the contact approval request (default: 7 days).
        """
        project = await _get_project_by_identifier(project_key)
        settings = get_settings()
        a = await _get_agent(project, from_agent)
        # Allow explicit external addressing in to_agent as project:<slug>#<Name>
        target_project = project
        target_name = to_agent
        if to_project:
            target_project = await _get_project_by_identifier(to_project)
        elif to_agent.startswith("project:") and "#" in to_agent:
            try:
                _, rest = to_agent.split(":", 1)
                slug_part, agent_part = rest.split("#", 1)
                target_project = await _get_project_by_identifier(slug_part)
                target_name = agent_part.strip()
            except Exception:
                target_project = project
                target_name = to_agent
        try:
            b = await _get_agent(target_project, target_name)
        except (NoResultFound, ToolExecutionError) as exc:
            # Check if this is a NOT_FOUND error we can handle with register_if_missing
            is_not_found = isinstance(exc, NoResultFound) or (
                isinstance(exc, ToolExecutionError) and exc.error_type == "NOT_FOUND"
            )
            if is_not_found and register_if_missing and validate_agent_name_format(target_name):
                # Create the missing target identity using provided metadata (best effort)
                b = await _get_or_create_agent(
                    target_project,
                    target_name,
                    program or "unknown",
                    model or "unknown",
                    task_description or "",
                    settings,
                )
            else:
                raise
        # Warn on TTL auto-correction
        if ttl_seconds < 60:
            await ctx.info(
                f"[warn] ttl_seconds={ttl_seconds} is below minimum (60s); auto-correcting to 60 seconds."
            )
        now = datetime.now(timezone.utc)
        exp = now + timedelta(seconds=max(60, ttl_seconds))
        async with get_session() as s:
            # upsert link
            existing = await s.execute(
                select(AgentLink).where(
                    cast(Any, AgentLink.a_project_id) == project.id,
                    cast(Any, AgentLink.a_agent_id) == a.id,
                    cast(Any, AgentLink.b_project_id) == target_project.id,
                    cast(Any, AgentLink.b_agent_id) == b.id,
                )
            )
            link = existing.scalars().first()
            if link:
                link.status = "pending"
                link.reason = reason
                link.updated_ts = now
                link.expires_ts = exp
                s.add(link)
            else:
                link = AgentLink(
                    a_project_id=project.id or 0,
                    a_agent_id=a.id or 0,
                    b_project_id=target_project.id or 0,
                    b_agent_id=b.id or 0,
                    status="pending",
                    reason=reason,
                    created_ts=now,
                    updated_ts=now,
                    expires_ts=exp,
                )
                s.add(link)
            await s.commit()
        # Send an intro message with ack_required
        subject = f"Contact request from {a.name}"
        body = reason or f"{a.name} requests permission to contact {b.name}."
        await _deliver_message(
            ctx,
            "request_contact",
            target_project,
            a,
            [b.name],
            [],
            [],
            subject,
            body,
            None,
            None,
            importance="normal",
            ack_required=True,
            thread_id=None,
        )
        return {"from": a.name, "from_project": project.human_key, "to": b.name, "to_project": target_project.human_key, "status": "pending", "expires_ts": _iso(exp)}

    @mcp.tool(name="respond_contact")
    @_instrument_tool(
        "respond_contact",
        cluster=CLUSTER_CONTACT,
        capabilities={"contact"},
        project_arg="project_key",
        agent_arg="to_agent",
    )
    async def respond_contact(
        ctx: Context,
        project_key: str,
        to_agent: str,
        from_agent: str,
        accept: bool,
        ttl_seconds: int = 30 * 24 * 3600,
        from_project: Optional[str] = None,
    ) -> dict[str, Any]:
        """Approve or deny a contact request."""
        project = await _get_project_by_identifier(project_key)
        # Resolve remote requestor project if provided
        a_project = project if not from_project else await _get_project_by_identifier(from_project)
        a = await _get_agent(a_project, from_agent)
        b = await _get_agent(project, to_agent)
        # Warn on TTL auto-correction
        if accept and ttl_seconds < 60:
            await ctx.info(
                f"[warn] ttl_seconds={ttl_seconds} is below minimum (60s); auto-correcting to 60 seconds."
            )
        now = datetime.now(timezone.utc)
        exp = now + timedelta(seconds=max(60, ttl_seconds)) if accept else None
        updated = 0
        async with get_session() as s:
            existing = await s.execute(
                select(AgentLink).where(
                    cast(Any, AgentLink.a_project_id) == a_project.id,
                    cast(Any, AgentLink.a_agent_id) == a.id,
                    cast(Any, AgentLink.b_project_id) == project.id,
                    cast(Any, AgentLink.b_agent_id) == b.id,
                )
            )
            link = existing.scalars().first()
            if link:
                link.status = "approved" if accept else "blocked"
                link.updated_ts = now
                link.expires_ts = exp
                s.add(link)
                updated = 1
            else:
                if accept:
                    s.add(AgentLink(
                        a_project_id=project.id or 0,
                        a_agent_id=a.id or 0,
                        b_project_id=project.id or 0,
                        b_agent_id=b.id or 0,
                        status="approved",
                        reason="",
                        created_ts=now,
                        updated_ts=now,
                        expires_ts=exp,
                    ))
                    updated = 1
            await s.commit()
        await ctx.info(f"Contact {'approved' if accept else 'denied'}: {from_agent} -> {to_agent}")
        return {"from": from_agent, "to": to_agent, "approved": bool(accept), "expires_ts": _iso(exp) if exp else None, "updated": updated}

    @mcp.tool(name="list_contacts")
    @_instrument_tool(
        "list_contacts",
        cluster=CLUSTER_CONTACT,
        capabilities={"contact", "audit"},
        project_arg="project_key",
        agent_arg="agent_name",
    )
    async def list_contacts(ctx: Context, project_key: str, agent_name: str) -> list[dict[str, Any]]:
        """List contact links for an agent in a project."""
        project = await _get_project_by_identifier(project_key)
        agent = await _get_agent(project, agent_name)
        out: list[dict[str, Any]] = []
        async with get_session() as s:
            rows = await s.execute(
                cast(Any, select(AgentLink, Agent.name))  # type: ignore[call-overload]
                .join(Agent, cast(Any, Agent.id == AgentLink.b_agent_id))
                .where(cast(Any, AgentLink.a_project_id) == project.id, cast(Any, AgentLink.a_agent_id) == agent.id)
            )
            for link, name in rows.all():
                out.append({
                    "to": name,
                    "status": link.status,
                    "reason": link.reason,
                    "updated_ts": _iso(link.updated_ts),
                    "expires_ts": _iso(link.expires_ts) if link.expires_ts else None,
                })
        return out

    @mcp.tool(name="set_contact_policy")
    @_instrument_tool(
        "set_contact_policy",
        cluster=CLUSTER_CONTACT,
        capabilities={"contact", "configure"},
        project_arg="project_key",
        agent_arg="agent_name",
    )
    async def set_contact_policy(ctx: Context, project_key: str, agent_name: str, policy: str) -> dict[str, Any]:
        """Set contact policy for an agent: open | auto | contacts_only | block_all."""
        project = await _get_project_by_identifier(project_key)
        agent = await _get_agent(project, agent_name)
        pol = (policy or "auto").lower()
        if pol not in {"open", "auto", "contacts_only", "block_all"}:
            pol = "auto"
        async with get_session() as s:
            db_agent = await s.get(Agent, agent.id)
            if db_agent:
                db_agent.contact_policy = pol
                s.add(db_agent)
                await s.commit()
        return {"agent": agent.name, "policy": pol}

    @mcp.tool(name="fetch_inbox")
    @_instrument_tool(
        "fetch_inbox",
        cluster=CLUSTER_MESSAGING,
        capabilities={"messaging", "read"},
        project_arg="project_key",
        agent_arg="agent_name",
    )
    async def fetch_inbox(
        ctx: Context,
        project_key: str,
        agent_name: str,
        limit: int = 20,
        urgent_only: bool = False,
        include_bodies: bool = False,
        since_ts: Optional[str] = None,
    ) -> list[dict[str, Any]]:
        """
        Retrieve recent messages for an agent without mutating read/ack state.

        Filters
        -------
        - `urgent_only`: only messages with importance in {high, urgent}
        - `since_ts`: ISO-8601 timestamp string; messages strictly newer than this are returned
        - `limit`: max number of messages (default 20)
        - `include_bodies`: include full Markdown bodies in the payloads

        Usage patterns
        --------------
        - Poll after each editing step in an agent loop to pick up coordination messages.
        - Use `since_ts` with the timestamp from your last poll for efficient incremental fetches.
        - Combine with `acknowledge_message` if `ack_required` is true.

        Returns
        -------
        list[dict]
            Each message includes: { id, subject, from, created_ts, importance, ack_required, kind, [body_md] }

        Example
        -------
        ```json
        {"jsonrpc":"2.0","id":"7","method":"tools/call","params":{"name":"fetch_inbox","arguments":{
          "project_key":"/abs/path/backend","agent_name":"BlueLake","since_ts":"2025-10-23T00:00:00+00:00"
        }}}
        ```
        """
        # Validate limit parameter bounds
        if limit < 1:
            raise ToolExecutionError(
                error_type="INVALID_LIMIT",
                message=f"limit must be at least 1, got {limit}. Use a positive integer.",
                recoverable=True,
                data={"provided": limit, "min": 1, "max": 1000},
            )
        if limit > 1000:
            await ctx.info(f"[warn] limit={limit} is very large; capping at 1000 to prevent performance issues.")
            limit = 1000

        # Validate since_ts format upfront with helpful error message
        _validate_iso_timestamp(since_ts, "since_ts")

        if get_settings().tools_log_enabled:
            try:
                import importlib as _imp
                _rc = _imp.import_module("rich.console")
                _rp = _imp.import_module("rich.panel")
                Console = _rc.Console
                Panel = _rp.Panel
                Console().print(Panel.fit(f"project={project_key}\nagent={agent_name}\nlimit={limit}\nurgent_only={urgent_only}", title="tool: fetch_inbox", border_style="green"))
            except Exception:
                pass
        try:
            project = await _get_project_by_identifier(project_key)
            agent = await _get_agent(project, agent_name)
            items = await _list_inbox(project, agent, limit, urgent_only, include_bodies, since_ts)
            await ctx.info(f"Fetched {len(items)} messages for '{agent.name}'. urgent_only={urgent_only}")
            return items
        except Exception as exc:
            _rich_error_panel("fetch_inbox", {"error": str(exc)})
            raise

    @mcp.tool(name="mark_message_read")
    @_instrument_tool(
        "mark_message_read",
        cluster=CLUSTER_MESSAGING,
        capabilities={"messaging", "read"},
        project_arg="project_key",
        agent_arg="agent_name",
    )
    async def mark_message_read(
        ctx: Context,
        project_key: str,
        agent_name: str,
        message_id: int,
    ) -> dict[str, Any]:
        """
        Mark a specific message as read for the given agent.

        Notes
        -----
        - Read receipts are per-recipient; this only affects the specified agent.
        - This does not send an acknowledgement; use `acknowledge_message` for that.
        - Safe to call multiple times; later calls return the original timestamp.

        Idempotency
        -----------
        - If `mark_message_read` has already been called earlier for the same (agent, message),
          the original timestamp is returned and no error is raised.

        Returns
        -------
        dict
            { message_id, read: bool, read_at: iso8601 | null }

        Example
        -------
        ```json
        {"jsonrpc":"2.0","id":"8","method":"tools/call","params":{"name":"mark_message_read","arguments":{
          "project_key":"/abs/path/backend","agent_name":"BlueLake","message_id":1234
        }}}
        ```
        """
        if get_settings().tools_log_enabled:
            try:
                import importlib as _imp
                _rc = _imp.import_module("rich.console")
                _rp = _imp.import_module("rich.panel")
                Console = _rc.Console
                Panel = _rp.Panel
                Console().print(Panel.fit(f"project={project_key}\nagent={agent_name}\nmessage_id={message_id}", title="tool: mark_message_read", border_style="green"))
            except Exception:
                pass
        try:
            project = await _get_project_by_identifier(project_key)
            agent = await _get_agent(project, agent_name)
            await _get_message(project, message_id)
            read_ts = await _update_recipient_timestamp(agent, message_id, "read_ts")
            await ctx.info(f"Marked message {message_id} read for '{agent.name}'.")
            return {"message_id": message_id, "read": bool(read_ts), "read_at": _iso(read_ts) if read_ts else None}
        except Exception as exc:
            if get_settings().tools_log_enabled:
                try:
                    from rich.console import Console  # type: ignore
                    from rich.json import JSON  # type: ignore

                    Console().print(JSON.from_data({"error": str(exc)}))
                except Exception:
                    pass
            raise

    @mcp.tool(name="acknowledge_message")
    @_instrument_tool(
        "acknowledge_message",
        cluster=CLUSTER_MESSAGING,
        capabilities={"messaging", "ack"},
        project_arg="project_key",
        agent_arg="agent_name",
    )
    async def acknowledge_message(
        ctx: Context,
        project_key: str,
        agent_name: str,
        message_id: int,
    ) -> dict[str, Any]:
        """
        Acknowledge a message addressed to an agent (and mark as read).

        Behavior
        --------
        - Sets both read_ts and ack_ts for the (agent, message) pairing
        - Safe to call multiple times; subsequent calls will return the prior timestamps

        Idempotency
        -----------
        - If acknowledgement already exists, the previous timestamps are preserved and returned.

        When to use
        -----------
        - Respond to messages with `ack_required=true` to signal explicit receipt.
        - Agents can treat an acknowledgement as a lightweight, non-textual reply.

        Returns
        -------
        dict
            { message_id, acknowledged: bool, acknowledged_at: iso8601 | null, read_at: iso8601 | null }

        Example
        -------
        ```json
        {"jsonrpc":"2.0","id":"9","method":"tools/call","params":{"name":"acknowledge_message","arguments":{
          "project_key":"/abs/path/backend","agent_name":"BlueLake","message_id":1234
        }}}
        ```
        """
        if get_settings().tools_log_enabled:
            try:
                import importlib as _imp
                _rc = _imp.import_module("rich.console")
                _rp = _imp.import_module("rich.panel")
                Console = _rc.Console
                Panel = _rp.Panel
                Console().print(Panel.fit(f"project={project_key}\nagent={agent_name}\nmessage_id={message_id}", title="tool: acknowledge_message", border_style="green"))
            except Exception:
                pass
        try:
            project = await _get_project_by_identifier(project_key)
            agent = await _get_agent(project, agent_name)
            await _get_message(project, message_id)
            read_ts = await _update_recipient_timestamp(agent, message_id, "read_ts")
            ack_ts = await _update_recipient_timestamp(agent, message_id, "ack_ts")
            await ctx.info(f"Acknowledged message {message_id} for '{agent.name}'.")
            return {
                "message_id": message_id,
                "acknowledged": bool(ack_ts),
                "acknowledged_at": _iso(ack_ts) if ack_ts else None,
                "read_at": _iso(read_ts) if read_ts else None,
            }
        except Exception as exc:
            if get_settings().tools_log_enabled:
                try:
                    import importlib as _imp
                    _rc = _imp.import_module("rich.console")
                    _rj = _imp.import_module("rich.json")
                    Console = _rc.Console  # type: ignore[misc]
                    JSON = _rj.JSON  # type: ignore[misc]
                    Console().print(JSON.from_data({"error": str(exc)}))
                except Exception:
                    pass
            raise

    @mcp.tool(name="macro_start_session")
    @_instrument_tool(
        "macro_start_session",
        cluster=CLUSTER_MACROS,
        capabilities={"workflow", "messaging", "file_reservations", "identity"},
        project_arg="human_key",
        agent_arg="agent_name",
    )
    async def macro_start_session(
        ctx: Context,
        human_key: str,
        program: str,
        model: str,
        task_description: str = "",
        agent_name: Optional[str] = None,
        file_reservation_paths: Optional[list[str]] = None,
        file_reservation_reason: str = "macro-session",
        file_reservation_ttl_seconds: int = 3600,
        inbox_limit: int = 10,
    ) -> dict[str, Any]:
        """
        Macro helper that boots a project session: ensure project, register agent,
        optionally file_reservation paths, and fetch the latest inbox snapshot.
        """
        _validate_program_model(program, model)
        settings = get_settings()
        project = await _ensure_project(human_key)
        agent = await _get_or_create_agent(project, agent_name, program, model, task_description, settings)

        file_reservations_result: Optional[dict[str, Any]] = None
        if file_reservation_paths:
            # Use MCP tool registry to avoid param shadowing (file_reservation_paths param shadows file_reservation_paths function)
            from fastmcp.tools.tool import FunctionTool
            _file_reservation_tool = cast(FunctionTool, await mcp.get_tool("file_reservation_paths"))
            _file_reservation_run = await _file_reservation_tool.run({
                "project_key": project.human_key,
                "agent_name": agent.name,
                "paths": file_reservation_paths,
                "ttl_seconds": file_reservation_ttl_seconds,
                "exclusive": True,
                "reason": file_reservation_reason,
            })
            file_reservations_result = cast(dict[str, Any], _file_reservation_run.structured_content or {})

        inbox_items = await _list_inbox(
            project,
            agent,
            inbox_limit,
            urgent_only=False,
            include_bodies=False,
            since_ts=None,
        )
        await ctx.info(
            f"macro_start_session prepared agent '{agent.name}' on project '{project.human_key}' "
            f"(file_reservations={len(file_reservations_result['granted']) if file_reservations_result else 0})."
        )
        return {
            "project": _project_to_dict(project),
            "agent": _agent_to_dict(agent),
            "file_reservations": file_reservations_result or {"granted": [], "conflicts": []},
            "inbox": inbox_items,
        }

    @mcp.tool(name="macro_prepare_thread")
    @_instrument_tool(
        "macro_prepare_thread",
        cluster=CLUSTER_MACROS,
        capabilities={"workflow", "messaging", "summarization"},
        project_arg="project_key",
        agent_arg="agent_name",
    )
    async def macro_prepare_thread(
        ctx: Context,
        project_key: str,
        thread_id: str,
        program: str,
        model: str,
        agent_name: Optional[str] = None,
        task_description: str = "",
        register_if_missing: bool = True,
        include_examples: bool = True,
        inbox_limit: int = 10,
        include_inbox_bodies: bool = False,
        llm_mode: bool = True,
        llm_model: Optional[str] = None,
    ) -> dict[str, Any]:
        """
        Macro helper that aligns an agent with an existing thread by ensuring registration,
        summarising the thread, and fetching recent inbox context.
        """
        settings = get_settings()
        project = await _get_project_by_identifier(project_key)
        if register_if_missing:
            _validate_program_model(program, model)
            agent = await _get_or_create_agent(project, agent_name, program, model, task_description, settings)
        else:
            if not agent_name:
                raise ValueError("agent_name is required when register_if_missing is False.")
            agent = await _get_agent(project, agent_name)

        inbox_items = await _list_inbox(
            project,
            agent,
            inbox_limit,
            urgent_only=False,
            include_bodies=include_inbox_bodies,
            since_ts=None,
        )
        summary, examples, total_messages = await _compute_thread_summary(
            project,
            thread_id,
            include_examples,
            llm_mode,
            llm_model,
        )
        await ctx.info(
            f"macro_prepare_thread prepared agent '{agent.name}' for thread '{thread_id}' "
            f"on project '{project.human_key}' (messages={total_messages})."
        )
        return {
            "project": _project_to_dict(project),
            "agent": _agent_to_dict(agent),
            "thread": {"thread_id": thread_id, "summary": summary, "examples": examples, "total_messages": total_messages},
            "inbox": inbox_items,
        }

    @mcp.tool(name="macro_file_reservation_cycle")
    @_instrument_tool(
        "macro_file_reservation_cycle",
        cluster=CLUSTER_MACROS,
        capabilities={"workflow", "file_reservations", "repository"},
        project_arg="project_key",
        agent_arg="agent_name",
    )
    async def macro_file_reservation_cycle(
        ctx: Context,
        project_key: str,
        agent_name: str,
        paths: list[str],
        ttl_seconds: int = 3600,
        exclusive: bool = True,
        reason: str = "macro-file_reservation",
        auto_release: bool = False,
    ) -> dict[str, Any]:
        """Reserve a set of file paths and optionally release them at the end of the workflow."""

        # Call underlying FunctionTool directly so we don't treat the wrapper as a plain coroutine
        from fastmcp.tools.tool import FunctionTool
        file_reservations_tool = cast(FunctionTool, cast(Any, file_reservation_paths))
        file_reservations_tool_result = await file_reservations_tool.run({
            "project_key": project_key,
            "agent_name": agent_name,
            "paths": paths,
            "ttl_seconds": ttl_seconds,
            "exclusive": exclusive,
            "reason": reason,
        })
        file_reservations_result = cast(dict[str, Any], file_reservations_tool_result.structured_content or {})

        release_result = None
        if auto_release:
            release_tool = cast(FunctionTool, cast(Any, release_file_reservations_tool))
            release_tool_result = await release_tool.run({
                "project_key": project_key,
                "agent_name": agent_name,
                "paths": paths,
            })
            release_result = cast(dict[str, Any], release_tool_result.structured_content or {})

        await ctx.info(
            f"macro_file_reservation_cycle issued {len(file_reservations_result['granted'])} file_reservation(s) for '{agent_name}' on '{project_key}'" +
            (" and released them immediately." if auto_release else ".")
        )
        return {
            "file_reservations": file_reservations_result,
            "released": release_result,
        }

    @mcp.tool(name="macro_contact_handshake")
    @_instrument_tool(
        "macro_contact_handshake",
        cluster=CLUSTER_MACROS,
        capabilities={"workflow", "contact", "messaging"},
        project_arg="project_key",
        agent_arg="requester",
    )
    async def macro_contact_handshake(
        ctx: Context,
        project_key: str,
        requester: Optional[str] = None,
        target: Optional[str] = None,
        reason: str = "",
        ttl_seconds: int = 7 * 24 * 3600,
        auto_accept: bool = False,
        welcome_subject: Optional[str] = None,
        welcome_body: Optional[str] = None,
        to_project: Optional[str] = None,
        # Aliases for compatibility
        agent_name: Optional[str] = None,
        to_agent: Optional[str] = None,
        register_if_missing: bool = True,
        program: Optional[str] = None,
        model: Optional[str] = None,
        task_description: Optional[str] = None,
        thread_id: Optional[str] = None,
    ) -> dict[str, Any]:
        """Request contact permissions and optionally auto-approve plus send a welcome message."""

        # Resolve aliases
        real_requester = (requester or agent_name or "").strip()
        real_target = (target or to_agent or "").strip()
        target_project_key = (to_project or "").strip()
        if not real_requester or not real_target:
            # Best-effort inference to honor "obvious intent"
            try:
                project = await _get_project_by_identifier(project_key)
                # If requester missing and exactly one agent exists in project, assume that one
                if not real_requester and project.id is not None:
                    async with get_session() as s:
                        rows = await s.execute(cast(Any, select(Agent.name)).where(cast(Any, Agent.project_id) == project.id))  # type: ignore[call-overload]
                        names = [str(row[0]).strip() for row in rows.fetchall() if (row and row[0])]
                    if len(names) == 1:
                        real_requester = names[0]
                # If target missing and exactly two agents exist, infer the other
                if not real_target and project.id is not None:
                    async with get_session() as s2:
                        rows2 = await s2.execute(cast(Any, select(Agent.name)).where(cast(Any, Agent.project_id) == project.id))  # type: ignore[call-overload]
                        names2 = [str(row[0]).strip() for row in rows2.fetchall() if (row and row[0])]
                    if real_requester and len(names2) == 2 and real_requester in names2:
                        real_target = next((n for n in names2 if n != real_requester), real_target)
            except Exception:
                pass
        if not real_requester or not real_target:
            raise ToolExecutionError(
                "INVALID_ARGUMENT",
                "macro_contact_handshake requires requester/agent_name and target/to_agent",
                recoverable=True,
                data={
                    "requester": real_requester or requester,
                    "agent_name": agent_name,
                    "target": real_target or target,
                    "to_agent": to_agent,
                    "suggested_tool_calls": [
                        {
                            "tool": "macro_contact_handshake",
                            "arguments": {
                                "project_key": project_key,
                                "requester": real_requester or "<your_agent>",
                                "target": real_target or "<their_agent>",
                                "auto_accept": True,
                                "ttl_seconds": ttl_seconds,
                            },
                        }
                    ],
                },
            )

        from fastmcp.tools.tool import FunctionTool
        request_tool = cast(FunctionTool, cast(Any, request_contact))
        request_payload: dict[str, Any] = {
            "project_key": project_key,
            "from_agent": real_requester,
            "to_agent": real_target,
            "reason": reason,
            "ttl_seconds": ttl_seconds,
        }
        if target_project_key:
            request_payload["to_project"] = target_project_key
        if register_if_missing:
            request_payload["register_if_missing"] = True
        if program:
            request_payload["program"] = program
        if model:
            request_payload["model"] = model
        if task_description:
            request_payload["task_description"] = task_description
        request_tool_result = await request_tool.run(request_payload)
        request_result = cast(dict[str, Any], request_tool_result.structured_content or {})

        response_result = None
        if auto_accept:
            respond_tool = cast(FunctionTool, cast(Any, respond_contact))
            respond_payload: dict[str, Any] = {
                "project_key": target_project_key or project_key,
                "to_agent": real_target,
                "from_agent": real_requester,
                "accept": True,
                "ttl_seconds": ttl_seconds,
            }
            if target_project_key:
                respond_payload["from_project"] = project_key
            respond_tool_result = await respond_tool.run(respond_payload)
            response_result = cast(dict[str, Any], respond_tool_result.structured_content or {})

        welcome_result = None
        if welcome_subject and welcome_body and not target_project_key:
            try:
                send_tool = cast(FunctionTool, cast(Any, send_message))
                send_tool_result = await send_tool.run({
                    "project_key": project_key,
                    "sender_name": real_requester,
                    "to": [real_target],
                    "subject": welcome_subject,
                    "body_md": welcome_body,
                    "thread_id": thread_id,
                })
                welcome_result = cast(dict[str, Any], send_tool_result.structured_content or {})
            except ToolExecutionError as exc:
                # surface but do not abort handshake
                await ctx.debug(f"macro_contact_handshake failed to send welcome: {exc}")

        return {
            "request": request_result,
            "response": response_result,
            "welcome_message": welcome_result,
        }

    @mcp.tool(name="search_messages")
    @_instrument_tool("search_messages", cluster=CLUSTER_SEARCH, capabilities={"search"}, project_arg="project_key")
    async def search_messages(
        ctx: Context,
        project_key: str,
        query: str,
        limit: int = 20,
    ) -> Any:
        """
        Full-text search over subject and body for a project.

        Tips
        ----
        - SQLite FTS5 syntax supported: phrases ("build plan"), prefix (mig*), boolean (plan AND users)
        - Results are ordered by bm25 score (best matches first)
        - Limit defaults to 20; raise for broad queries

        Query examples
        ---------------
        - Phrase search: `"build plan"`
        - Prefix: `migrat*`
        - Boolean: `plan AND users`
        - Require urgent: `urgent AND deployment`

        Parameters
        ----------
        project_key : str
            Project identifier.
        query : str
            FTS5 query string.
        limit : int
            Max results to return.

        Returns
        -------
        list[dict]
            Each entry: { id, subject, importance, ack_required, created_ts, thread_id, from }

        Example
        -------
        ```json
        {"jsonrpc":"2.0","id":"10","method":"tools/call","params":{"name":"search_messages","arguments":{
          "project_key":"/abs/path/backend","query":"\"build plan\" AND users", "limit": 50
        }}}
        ```
        """
        project = await _get_project_by_identifier(project_key)
        if get_settings().tools_log_enabled:
            try:
                import importlib as _imp
                _rc = _imp.import_module("rich.console")
                _rp = _imp.import_module("rich.panel")
                _rt = _imp.import_module("rich.text")
                Console = _rc.Console
                Panel = _rp.Panel
                Text = _rt.Text
                cons = Console()
                body = Text.assemble(
                    ("project: ", "cyan"), (project.human_key, "white"), "\n",
                    ("query: ", "cyan"), (query[:200], "white"), "\n",
                    ("limit: ", "cyan"), (str(limit), "white"),
                )
                cons.print(Panel(body, title="tool: search_messages", border_style="green"))
            except Exception:
                pass
        if project.id is None:
            raise ValueError("Project must have an id before searching messages.")

        # Sanitize the FTS query - returns None if query can't produce results
        sanitized_query = _sanitize_fts_query(query)
        if sanitized_query is None:
            await ctx.info(f"Search query '{query}' is not searchable, returning empty results.")
            try:
                from fastmcp.tools.tool import ToolResult  # type: ignore
                return ToolResult(structured_content={"result": []})
            except Exception:
                return []

        await ensure_schema()
        rows: list[Any] = []
        try:
            async with get_session() as session:
                result = await session.execute(
                    text(
                        """
                        SELECT m.id, m.subject, m.body_md, m.importance, m.ack_required, m.created_ts,
                               m.thread_id, a.name AS sender_name
                        FROM fts_messages
                        JOIN messages m ON fts_messages.rowid = m.id
                        JOIN agents a ON m.sender_id = a.id
                        WHERE m.project_id = :project_id AND fts_messages MATCH :query
                        ORDER BY bm25(fts_messages) ASC
                        LIMIT :limit
                        """
                    ),
                    {"project_id": project.id, "query": sanitized_query, "limit": limit},
                )
                rows = list(result.mappings().all())
        except Exception as fts_err:
            # FTS query syntax error - return empty results instead of crashing
            logger.warning("FTS query failed, returning empty results", extra={"query": sanitized_query, "error": str(fts_err)})
            await ctx.info(f"Search query '{query}' could not be executed (FTS syntax issue), returning empty results.")
            rows = []

        await ctx.info(f"Search '{query}' returned {len(rows)} messages for project '{project.human_key}'.")
        if get_settings().tools_log_enabled:
            try:
                import importlib as _imp
                _rc = _imp.import_module("rich.console")
                _rp = _imp.import_module("rich.panel")
                Console = _rc.Console
                Panel = _rp.Panel
                Console().print(Panel(f"results={len(rows)}", title="tool: search_messages — done", border_style="green"))
            except Exception:
                pass
        items = [
            {
                "id": row["id"],
                "subject": row["subject"],
                "importance": row["importance"],
                "ack_required": row["ack_required"],
                "created_ts": _iso(row["created_ts"]),
                "thread_id": row["thread_id"],
                "from": row["sender_name"],
            }
            for row in rows
        ]
        try:
            from fastmcp.tools.tool import ToolResult  # type: ignore
            return ToolResult(structured_content={"result": items})
        except Exception:
            return items

    @mcp.tool(name="summarize_thread")
    @_instrument_tool("summarize_thread", cluster=CLUSTER_SEARCH, capabilities={"summarization", "search"}, project_arg="project_key")
    async def summarize_thread(
        ctx: Context,
        project_key: str,
        thread_id: str,
        include_examples: bool = False,
        llm_mode: bool = True,
        llm_model: Optional[str] = None,
        per_thread_limit: int = 50,
    ) -> dict[str, Any]:
        """
        Extract participants, key points, and action items for one or more threads.

        Single-thread mode (thread_id is a single ID):
        - Returns detailed summary with optional example messages
        - Response: { thread_id, summary: {participants[], key_points[], action_items[]}, examples[] }

        Multi-thread mode (thread_id is comma-separated IDs like "TKT-1,TKT-2,TKT-3"):
        - Returns aggregate digest across all threads
        - Response: { threads: [{thread_id, summary}], aggregate: {top_mentions[], key_points[], action_items[]} }

        Parameters
        ----------
        project_key : str
            Project identifier.
        thread_id : str
            Single thread ID for detailed summary, OR comma-separated IDs for aggregate digest.
        include_examples : bool
            If true (single-thread mode only), include up to 3 sample messages.
        llm_mode : bool
            If true and LLM is enabled, refine the summary with AI.
        llm_model : Optional[str]
            Override model name for the LLM call.
        per_thread_limit : int
            Max messages to consider per thread (multi-thread mode).

        Examples
        --------
        Single thread:
        ```json
        {"thread_id": "TKT-123", "include_examples": true}
        ```

        Multiple threads:
        ```json
        {"thread_id": "TKT-1,TKT-2,TKT-3"}
        ```
        """
        # Detect multi-thread mode by checking for comma-separated IDs
        thread_ids = [t.strip() for t in thread_id.split(",") if t.strip()]

        if len(thread_ids) == 1:
            # Single-thread mode: detailed summary with examples
            project = await _get_project_by_identifier(project_key)
            summary, examples, total_messages = await _compute_thread_summary(
                project,
                thread_ids[0],
                include_examples,
                llm_mode,
                llm_model,
            )
            await ctx.info(
                f"Summarized thread '{thread_ids[0]}' for project '{project.human_key}' with {total_messages} messages"
            )
            return {"thread_id": thread_ids[0], "summary": summary, "examples": examples}

        # Multi-thread mode: aggregate digest
        project = await _get_project_by_identifier(project_key)
        if project.id is None:
            raise ValueError("Project must have an id before summarizing threads.")
        await ensure_schema()

        sender_alias = aliased(Agent)
        all_mentions: dict[str, int] = {}
        all_actions: list[str] = []
        all_points: list[str] = []
        thread_summaries: list[dict[str, Any]] = []

        async with get_session() as session:
            for tid in thread_ids:
                try:
                    seed_id = int(tid)
                except ValueError:
                    seed_id = None
                criteria = [cast(Any, Message.thread_id) == tid]
                if seed_id is not None:
                    criteria.append(cast(Any, Message.id) == seed_id)
                stmt = (
                    cast(Any, select(Message, sender_alias.name))  # type: ignore[call-overload]
                    .join(sender_alias, cast(Any, Message.sender_id == sender_alias.id))
                    .where(Message.project_id == project.id, or_(*criteria))
                    .order_by(asc(cast(Any, Message.created_ts)))
                    .limit(per_thread_limit)
                )
                rows = (await session.execute(stmt)).all()
                summary = _summarize_messages(rows)  # type: ignore[arg-type]
                # accumulate
                for m in summary.get("mentions", []):
                    name = str(m.get("name", "")).strip()
                    if not name:
                        continue
                    all_mentions[name] = all_mentions.get(name, 0) + int(m.get("count", 0) or 0)
                all_actions.extend(summary.get("action_items", []))
                all_points.extend(summary.get("key_points", []))
                thread_summaries.append({"thread_id": tid, "summary": summary})

        # Lightweight heuristic digest
        top_mentions = sorted(all_mentions.items(), key=lambda kv: (-kv[1], kv[0]))[:10]
        aggregate = {
            "top_mentions": [{"name": n, "count": c} for n, c in top_mentions],
            "action_items": all_actions[:25],
            "key_points": all_points[:25],
        }

        # Optional LLM refinement
        if llm_mode and get_settings().llm.enabled and thread_summaries:
            try:
                # Compose compact context combining per-thread key points & actions only
                parts: list[str] = []
                for item in thread_summaries[:8]:
                    s = item["summary"]
                    parts.append(
                        "\n".join(
                            [
                                f"# Thread {item['thread_id']}",
                                "## Key Points",
                                *[f"- {p}" for p in s.get("key_points", [])[:6]],
                                "## Actions",
                                *[f"- {a}" for a in s.get("action_items", [])[:6]],
                            ]
                        )
                    )
                system = (
                    "You are a senior engineer producing a crisp digest across threads. "
                    "Return JSON: { threads: [{thread_id, key_points[], actions[]}], aggregate: {top_mentions[], key_points[], action_items[]} }."
                )
                user = "\n\n".join(parts)
                llm_resp = await complete_system_user(system, user, model=llm_model)
                parsed = _parse_json_safely(llm_resp.content)
                if parsed:
                    agg = parsed.get("aggregate") or {}
                    if agg:
                        for k in ("top_mentions", "key_points", "action_items"):
                            v = agg.get(k)
                            if v:
                                aggregate[k] = v
                    # Replace per-thread summaries' key aggregates if returned
                    revised_threads = []
                    threads_payload = parsed.get("threads") or []
                    if threads_payload:
                        mapping = {str(t.get("thread_id")): t for t in threads_payload}
                        for item in thread_summaries:
                            tid = str(item["thread_id"])
                            if tid in mapping:
                                s = item["summary"].copy()
                                tdata = mapping[tid]
                                if tdata.get("key_points"):
                                    s["key_points"] = tdata["key_points"]
                                if tdata.get("actions"):
                                    s["action_items"] = tdata["actions"]
                                revised_threads.append({"thread_id": item["thread_id"], "summary": s})
                            else:
                                revised_threads.append(item)
                        thread_summaries = revised_threads
            except Exception as e:
                await ctx.debug(f"summarize_thread.llm_skipped: {e}")

        await ctx.info(f"Summarized {len(thread_ids)} thread(s) for project '{project.human_key}'.")
        return {"threads": thread_summaries, "aggregate": aggregate}

    @mcp.tool(name="install_precommit_guard")
    @_instrument_tool("install_precommit_guard", cluster=CLUSTER_SETUP, capabilities={"infrastructure", "repository"}, project_arg="project_key")
    async def install_precommit_guard(
        ctx: Context,
        project_key: str,
        code_repo_path: str,
    ) -> dict[str, Any]:
        if not settings.worktrees_enabled:
            await ctx.info("Worktree-friendly features are disabled (WORKTREES_ENABLED=0). Skipping guard install.")
            return {"hook": ""}
        if get_settings().tools_log_enabled:
            try:
                import importlib as _imp
                _rc = _imp.import_module("rich.console")
                _rp = _imp.import_module("rich.panel")
                Console = _rc.Console
                Panel = _rp.Panel
                Console().print(Panel.fit(f"project={project_key}\nrepo={code_repo_path}", title="tool: install_precommit_guard", border_style="green"))
            except Exception:
                pass
        project = await _get_project_by_identifier(project_key)
        repo_path = Path(code_repo_path).expanduser().resolve()
        hook_path = await install_guard_script(settings, project.slug, repo_path)
        await _ctx_info_safe(ctx, f"Installed pre-commit guard for project '{project.human_key}' at {hook_path}.")
        return {"hook": str(hook_path)}

    @mcp.tool(name="uninstall_precommit_guard")
    @_instrument_tool("uninstall_precommit_guard", cluster=CLUSTER_SETUP, capabilities={"infrastructure", "repository"})
    async def uninstall_precommit_guard(
        ctx: Context,
        code_repo_path: str,
    ) -> dict[str, Any]:
        if get_settings().tools_log_enabled:
            try:
                import importlib as _imp
                _rc = _imp.import_module("rich.console")
                _rp = _imp.import_module("rich.panel")
                Console = _rc.Console
                Panel = _rp.Panel
                Console().print(Panel.fit(f"repo={code_repo_path}", title="tool: uninstall_precommit_guard", border_style="green"))
            except Exception:
                pass
        repo_path = Path(code_repo_path).expanduser().resolve()
        removed = await uninstall_guard_script(repo_path)
        if removed:
            await _ctx_info_safe(ctx, f"Removed pre-commit guard at {repo_path / '.git/hooks/pre-commit'}.")
        else:
            await _ctx_info_safe(ctx, f"No pre-commit guard to remove at {repo_path / '.git/hooks/pre-commit'}.")
        return {"removed": removed}

    @mcp.tool(name="file_reservation_paths")
    @_instrument_tool("file_reservation_paths", cluster=CLUSTER_FILE_RESERVATIONS, capabilities={"file_reservations", "repository"}, project_arg="project_key", agent_arg="agent_name")
    async def file_reservation_paths(
        ctx: Context,
        project_key: str,
        agent_name: str,
        paths: list[str],
        ttl_seconds: int = 3600,
        exclusive: bool = True,
        reason: str = "",
    ) -> dict[str, Any]:
        """
        Request advisory file reservations (leases) on project-relative paths/globs.

        Semantics
        ---------
        - Conflicts are reported if an overlapping active exclusive reservation exists held by another agent
        - Glob matching is symmetric (`fnmatchcase(a,b)` or `fnmatchcase(b,a)`), including exact matches
        - When granted, a JSON artifact is written under `file_reservations/<sha1(path)>.json` and the DB is updated
        - TTL must be >= 60 seconds (enforced by the server settings/policy)

        Do / Don't
        ----------
        Do:
        - Reserve files before starting edits to signal intent to other agents.
        - Use specific, minimal patterns (e.g., `app/api/*.py`) instead of broad globs.
        - Set a realistic TTL and renew with `renew_file_reservations` if you need more time.

        Don't:
        - Reserve the entire repository or very broad patterns (e.g., `**/*`) unless absolutely necessary.
        - Hold long-lived exclusive reservations when you are not actively editing.
        - Ignore conflicts; resolve them by coordinating with holders or waiting for expiry.

        Parameters
        ----------
        project_key : str
        agent_name : str
        paths : list[str]
            File paths or glob patterns relative to the project workspace (e.g., "app/api/*.py").
        ttl_seconds : int
            Time to live for the file_reservation; expired file_reservations are auto-released.
        exclusive : bool
            If true, exclusive intent; otherwise shared/observe-only.
        reason : str
            Optional explanation (helps humans reviewing Git artifacts).

        Returns
        -------
        dict
            { granted: [{id, path_pattern, exclusive, reason, expires_ts}], conflicts: [{path, holders: [...]}] }

        Example
        -------
        ```json
        {"jsonrpc":"2.0","id":"12","method":"tools/call","params":{"name":"file_reservation_paths","arguments":{
          "project_key":"/abs/path/backend","agent_name":"GreenCastle","paths":["app/api/*.py"],
          "ttl_seconds":7200,"exclusive":true,"reason":"migrations"
        }}}
        ```
        """
        # Validate paths is not empty
        if not paths:
            raise ToolExecutionError(
                error_type="EMPTY_PATHS",
                message=(
                    "paths list cannot be empty. Provide at least one file path or glob pattern "
                    "to reserve (e.g., ['src/api/*.py', 'config/settings.yaml'])."
                ),
                recoverable=True,
                data={"provided": paths},
            )

        # Warn on very short TTL (but still allow it for testing scenarios)
        if ttl_seconds < 60:
            await ctx.info(
                f"[warn] ttl_seconds={ttl_seconds} is below recommended minimum (60s). "
                f"Very short TTLs may cause unexpected expiry during processing."
            )

        project = await _get_project_by_identifier(project_key)
        settings = get_settings()
        if settings.tools_log_enabled:
            try:
                import importlib as _imp
                _rc = _imp.import_module("rich.console")
                _rp = _imp.import_module("rich.panel")
                Console = _rc.Console
                Panel = _rp.Panel
                c = Console()
                c.print(Panel("\n".join(paths), title=f"tool: file_reservation_paths — agent={agent_name} ttl={ttl_seconds}s", border_style="green"))
            except Exception:
                pass
        agent = await _get_agent(project, agent_name)
        if project.id is None:
            raise ValueError("Project must have an id before reserving file paths.")
        stale_auto_releases = await _expire_stale_file_reservations(project.id)
        if stale_auto_releases:
            summary = ", ".join(
                f"{status.agent.name}:{status.reservation.path_pattern}"
                for status in stale_auto_releases[:5]
            )
            extra = f" ({summary})" if summary else ""
            await ctx.info(f"Auto-released {len(stale_auto_releases)} stale file_reservation(s){extra}.")
        project_id = project.id
        # Validate path patterns and warn on suspicious patterns
        for pattern in paths:
            warning = _detect_suspicious_file_reservation(pattern)
            if warning:
                await ctx.info(f"[warn] {warning}")
        async with get_session() as session:
            existing_rows = await session.execute(
                cast(Any, select(FileReservation, Agent.name))  # type: ignore[call-overload]
                .join(Agent, cast(Any, FileReservation.agent_id) == Agent.id)
                .where(
                    cast(Any, FileReservation.project_id) == project_id,
                    cast(Any, FileReservation.released_ts).is_(None),
                    cast(Any, FileReservation.expires_ts) > datetime.now(timezone.utc),
                )
            )
            existing_reservations = existing_rows.all()

        granted: list[dict[str, Any]] = []
        conflicts: list[dict[str, Any]] = []
        archive = await ensure_archive(settings, project.slug)
        async with _archive_write_lock(archive):
            for path in paths:
                conflicting_holders: list[dict[str, Any]] = []
                for file_reservation_record, holder_name in existing_reservations:
                    if _file_reservations_conflict(file_reservation_record, path, exclusive, agent):
                        conflicting_holders.append(
                            {
                                "agent": holder_name,
                                "path_pattern": file_reservation_record.path_pattern,
                                "exclusive": file_reservation_record.exclusive,
                                "expires_ts": _iso(file_reservation_record.expires_ts),
                            }
                        )
                if conflicting_holders:
                    # Advisory model: still grant the file_reservation but surface conflicts
                    conflicts.append({"path": path, "holders": conflicting_holders})
                file_reservation = await _create_file_reservation(project, agent, path, exclusive, reason, ttl_seconds)
                # Attempt to capture branch/worktree context (best-effort; non-blocking)
                ctx_branch: Optional[str] = None
                ctx_worktree: Optional[str] = None
                try:
                    with _git_repo(project.human_key) as repo:
                        try:
                            ctx_branch = repo.active_branch.name
                        except Exception:
                            try:
                                ctx_branch = repo.git.rev_parse("--abbrev-ref", "HEAD").strip()
                            except Exception:
                                ctx_branch = None
                        try:
                            ctx_worktree = Path(repo.working_tree_dir or "").name or None
                        except Exception:
                            ctx_worktree = None
                except Exception:
                    pass
                file_reservation_payload = {
                    "id": file_reservation.id,
                    "project": project.human_key,
                    "agent": agent.name,
                    "path_pattern": file_reservation.path_pattern,
                    "exclusive": file_reservation.exclusive,
                    "reason": file_reservation.reason,
                    "created_ts": _iso(file_reservation.created_ts),
                    "expires_ts": _iso(file_reservation.expires_ts),
                    "branch": ctx_branch,
                    "worktree": ctx_worktree,
                }
                await write_file_reservation_record(archive, file_reservation_payload)  # type: ignore[arg-type]
                granted.append(
                    {
                        "id": file_reservation.id,
                        "path_pattern": file_reservation.path_pattern,
                        "exclusive": file_reservation.exclusive,
                        "reason": file_reservation.reason,
                        "expires_ts": _iso(file_reservation.expires_ts),
                    }
                )
                existing_reservations.append((file_reservation, agent.name))  # type: ignore[attr-defined]
        await ctx.info(f"Issued {len(granted)} file_reservations for '{agent.name}'. Conflicts: {len(conflicts)}")
        return {"granted": granted, "conflicts": conflicts}

    @mcp.tool(name="release_file_reservations")
    @_instrument_tool("release_file_reservations", cluster=CLUSTER_FILE_RESERVATIONS, capabilities={"file_reservations"}, project_arg="project_key", agent_arg="agent_name")
    async def release_file_reservations_tool(
        ctx: Context,
        project_key: str,
        agent_name: str,
        paths: Optional[list[str]] = None,
        file_reservation_ids: Optional[list[int]] = None,
    ) -> dict[str, Any]:
        """
        Release active file reservations held by an agent.

        Behavior
        --------
        - If both `paths` and `file_reservation_ids` are omitted, all active reservations for the agent are released
        - Otherwise, restricts release to matching ids and/or path patterns
        - JSON artifacts stay in Git for audit; DB records get `released_ts`

        Returns
        -------
        dict
            { released: int, released_at: iso8601 }

        Idempotency
        -----------
        - Safe to call repeatedly. Releasing an already-released (or non-existent) reservation is a no-op.

        Examples
        --------
        Release all active reservations for agent:
        ```json
        {"jsonrpc":"2.0","id":"13","method":"tools/call","params":{"name":"release_file_reservations","arguments":{
          "project_key":"/abs/path/backend","agent_name":"GreenCastle"
        }}}
        ```

        Release by ids:
        ```json
        {"jsonrpc":"2.0","id":"14","method":"tools/call","params":{"name":"release_file_reservations","arguments":{
          "project_key":"/abs/path/backend","agent_name":"GreenCastle","file_reservation_ids":[101,102]
        }}}
        ```
        """
        if get_settings().tools_log_enabled:
            try:
                from rich.console import Console  # type: ignore
                from rich.panel import Panel  # type: ignore

                details = [
                    f"project={project_key}",
                    f"agent={agent_name}",
                    f"paths={len(paths or [])}",
                    f"ids={len(file_reservation_ids or [])}",
                ]
                Console().print(Panel.fit("\n".join(details), title="tool: release_file_reservations", border_style="green"))
            except Exception:
                pass
        try:
            project = await _get_project_by_identifier(project_key)
            agent = await _get_agent(project, agent_name)
            if project.id is None or agent.id is None:
                raise ValueError("Project and agent must have ids before releasing file_reservations.")
            await ensure_schema()
            now = datetime.now(timezone.utc)
            async with get_session() as session:
                stmt = (
                    update(FileReservation)
                    .where(
                        cast(Any, FileReservation.project_id) == project.id,
                        cast(Any, FileReservation.agent_id) == agent.id,
                        cast(Any, FileReservation.released_ts).is_(None),
                    )
                    .values(released_ts=now)
                )
                if file_reservation_ids:
                    stmt = stmt.where(cast(Any, FileReservation.id).in_(file_reservation_ids))
                if paths:
                    stmt = stmt.where(cast(Any, FileReservation.path_pattern).in_(paths))
                result = await session.execute(stmt)
                await session.commit()
            affected = int(result.rowcount or 0)  # type: ignore[attr-defined]
            await ctx.info(f"Released {affected} file_reservations for '{agent.name}'.")
            return {"released": affected, "released_at": _iso(now)}
        except Exception as exc:
            if get_settings().tools_log_enabled:
                try:
                    import importlib as _imp
                    _rc = _imp.import_module("rich.console")
                    _rj = _imp.import_module("rich.json")
                    Console = _rc.Console  # type: ignore[misc]
                    JSON = _rj.JSON  # type: ignore[misc]
                    Console().print(JSON.from_data({"error": str(exc)}))
                except Exception:
                    pass
            raise

    @mcp.tool(name="force_release_file_reservation")
    @_instrument_tool(
        "force_release_file_reservation",
        cluster=CLUSTER_FILE_RESERVATIONS,
        capabilities={"file_reservations", "repository"},
        project_arg="project_key",
        agent_arg="agent_name",
    )
    async def force_release_file_reservation(
        ctx: Context,
        project_key: str,
        agent_name: str,
        file_reservation_id: int,
        notify_previous: bool = True,
        note: str = "",
    ) -> dict[str, Any]:
        """
        Force-release a stale file reservation held by another agent after inactivity heuristics.

        The tool validates that the reservation appears abandoned (agent inactive beyond threshold and
        no recent mail/filesystem/git activity). When released, an optional notification is sent to the
        previous holder summarizing the heuristics.
        """
        project = await _get_project_by_identifier(project_key)
        actor = await _get_agent(project, agent_name)
        if project.id is None:
            raise ValueError("Project must have an id before releasing file_reservations.")

        await ensure_schema()
        async with get_session() as session:
            result = await session.execute(
                select(FileReservation, Agent)
                .join(Agent, cast(Any, FileReservation.agent_id) == Agent.id)
                .where(
                    cast(Any, FileReservation.id) == file_reservation_id,
                    cast(Any, FileReservation.project_id) == project.id,
                )
            )
            row = result.first()
        if not row:
            raise ToolExecutionError(
                "NOT_FOUND",
                f"File reservation id={file_reservation_id} not found for project '{project.human_key}'.",
                recoverable=True,
                data={"file_reservation_id": file_reservation_id},
            )

        reservation, holder = row
        if reservation.released_ts is not None:
            return {
                "released": 0,
                "released_at": _iso(reservation.released_ts),
                "already_released": True,
            }

        statuses = await _collect_file_reservation_statuses(project, include_released=False)
        target_status = next((status for status in statuses if status.reservation.id == reservation.id), None)
        if target_status is None:
            raise ToolExecutionError(
                "NOT_FOUND",
                "Unable to evaluate reservation status; it may have been released concurrently.",
                recoverable=True,
                data={"file_reservation_id": file_reservation_id},
            )

        if not target_status.stale:
            raise ToolExecutionError(
                "RESERVATION_ACTIVE",
                "Reservation still shows recent activity; refusing forced release.",
                recoverable=True,
                data={
                    "file_reservation_id": file_reservation_id,
                    "stale_reasons": target_status.stale_reasons,
                },
            )

        now = datetime.now(timezone.utc)
        async with get_session() as session:
            await session.execute(
                update(FileReservation)
                .where(
                    cast(Any, FileReservation.id) == file_reservation_id,
                    cast(Any, FileReservation.released_ts).is_(None),
                )
                .values(released_ts=now)
            )
            await session.commit()

        reservation.released_ts = now
        settings = get_settings()
        grace_seconds = int(settings.file_reservation_activity_grace_seconds)
        inactivity_seconds = int(settings.file_reservation_inactivity_seconds)

        summary = {
            "id": reservation.id,
            "agent": holder.name,
            "path_pattern": reservation.path_pattern,
            "exclusive": reservation.exclusive,
            "reason": reservation.reason,
            "created_ts": _iso(reservation.created_ts),
            "expires_ts": _iso(reservation.expires_ts),
            "released_ts": _iso(reservation.released_ts),
            "stale_reasons": target_status.stale_reasons,
            "last_agent_activity_ts": _iso(target_status.last_agent_activity) if target_status.last_agent_activity else None,
            "last_mail_activity_ts": _iso(target_status.last_mail_activity) if target_status.last_mail_activity else None,
            "last_filesystem_activity_ts": _iso(target_status.last_fs_activity) if target_status.last_fs_activity else None,
            "last_git_activity_ts": _iso(target_status.last_git_activity) if target_status.last_git_activity else None,
        }

        await ctx.info(
            f"Force released reservation {file_reservation_id} held by '{holder.name}' on '{reservation.path_pattern}'."
        )

        notified = False
        if notify_previous and holder.name != actor.name:
            reasons_md = "\n".join(f"- {reason}" for reason in target_status.stale_reasons)
            extras: list[str] = []
            if target_status.last_agent_activity:
                delta = now - target_status.last_agent_activity
                extras.append(f"last agent activity ≈ {int(delta.total_seconds() // 60)} minutes ago")
            if target_status.last_mail_activity:
                delta = now - target_status.last_mail_activity
                extras.append(f"last mail activity ≈ {int(delta.total_seconds() // 60)} minutes ago")
            if target_status.last_fs_activity:
                delta = now - target_status.last_fs_activity
                extras.append(f"last filesystem touch ≈ {int(delta.total_seconds() // 60)} minutes ago")
            if target_status.last_git_activity:
                delta = now - target_status.last_git_activity
                extras.append(f"last git commit ≈ {int(delta.total_seconds() // 60)} minutes ago")
            extras.append(f"inactivity threshold={inactivity_seconds}s grace={grace_seconds}s")
            extra_md = "\n".join(f"- {line}" for line in extras if line)
            body_lines = [
                f"Hi {holder.name},",
                "",
                f"I released your file reservation on `{reservation.path_pattern}` because it looked abandoned.",
                "",
                "Observed signals:",
                reasons_md or "- (none)",
            ]
            if extra_md:
                body_lines.extend(["", "Details:", extra_md])
            if note:
                body_lines.extend(["", f"Additional note from {actor.name}:", note.strip()])
            body_lines.extend(
                [
                    "",
                    "If you still need this reservation, please re-acquire it via `file_reservation_paths`.",
                ]
            )
            try:
                from fastmcp.tools.tool import FunctionTool

                send_tool = cast(FunctionTool, cast(Any, send_message))
                await send_tool.run(
                    {
                        "project_key": project_key,
                        "sender_name": agent_name,
                        "to": [holder.name],
                        "subject": f"[file-reservations] Released stale lock on {reservation.path_pattern}",
                        "body_md": "\n".join(body_lines),
                    }
                )
                notified = True
            except Exception:
                notified = False

        summary["notified"] = notified
        return {"released": 1, "released_at": _iso(now), "reservation": summary}
    @mcp.tool(name="renew_file_reservations")
    @_instrument_tool("renew_file_reservations", cluster=CLUSTER_FILE_RESERVATIONS, capabilities={"file_reservations"}, project_arg="project_key", agent_arg="agent_name")
    async def renew_file_reservations(
        ctx: Context,
        project_key: str,
        agent_name: str,
        extend_seconds: int = 1800,
        paths: Optional[list[str]] = None,
        file_reservation_ids: Optional[list[int]] = None,
    ) -> dict[str, Any]:
        """
        Extend expiry for active file reservations held by an agent without reissuing them.

        Parameters
        ----------
        project_key : str
            Project slug or human key.
        agent_name : str
            Agent identity who owns the reservations.
        extend_seconds : int
            Seconds to extend from the later of now or current expiry (min 60s).
        paths : Optional[list[str]]
            Restrict renewals to matching path patterns.
        file_reservation_ids : Optional[list[int]]
            Restrict renewals to matching reservation ids.

        Returns
        -------
        dict
            { renewed: int, file_reservations: [{id, path_pattern, old_expires_ts, new_expires_ts}] }
        """
        if get_settings().tools_log_enabled:
            try:
                from rich.console import Console  # type: ignore
                from rich.panel import Panel  # type: ignore

                meta = [
                    f"project={project_key}",
                    f"agent={agent_name}",
                    f"extend={extend_seconds}s",
                    f"paths={len(paths or [])}",
                    f"ids={len(file_reservation_ids or [])}",
                ]
                Console().print(Panel.fit("\n".join(meta), title="tool: renew_file_reservations", border_style="green"))
            except Exception:
                pass
        project = await _get_project_by_identifier(project_key)
        agent = await _get_agent(project, agent_name)
        if project.id is None or agent.id is None:
            raise ValueError("Project and agent must have ids before renewing file_reservations.")
        await ensure_schema()
        now = datetime.now(timezone.utc)
        bump = max(60, int(extend_seconds))

        async with get_session() as session:
            stmt = (
                select(FileReservation)
                .where(
                    cast(Any, FileReservation.project_id) == project.id,
                    cast(Any, FileReservation.agent_id) == agent.id,
                    cast(Any, FileReservation.released_ts).is_(None),
                )
                .order_by(asc(cast(Any, FileReservation.expires_ts)))
            )
            if file_reservation_ids:
                stmt = stmt.where(cast(Any, FileReservation.id).in_(file_reservation_ids))
            if paths:
                stmt = stmt.where(cast(Any, FileReservation.path_pattern).in_(paths))
            result = await session.execute(stmt)
            file_reservations: list[FileReservation] = list(result.scalars().all())

        if not file_reservations:
            await ctx.info(f"No active file_reservations to renew for '{agent.name}'.")
            return {"renewed": 0, "file_reservations": []}

        updated: list[dict[str, Any]] = []
        async with get_session() as session:
            for file_reservation in file_reservations:
                old_exp = file_reservation.expires_ts
                if getattr(old_exp, "tzinfo", None) is None:
                    from datetime import timezone as _tz
                    old_exp = old_exp.replace(tzinfo=_tz.utc)
                base = old_exp if old_exp > now else now
                file_reservation.expires_ts = base + timedelta(seconds=bump)
                session.add(file_reservation)
                updated.append(
                    {
                        "id": file_reservation.id,
                        "path_pattern": file_reservation.path_pattern,
                        "old_expires_ts": _iso(old_exp),
                        "new_expires_ts": _iso(file_reservation.expires_ts),
                    }
                )
            await session.commit()

        # Update Git artifacts for the renewed file_reservations
        archive = await ensure_archive(settings, project.slug)
        async with _archive_write_lock(archive):
            for file_reservation_info in updated:
                payload = {
                    "id": file_reservation_info["id"],
                    "project": project.human_key,
                    "agent": agent.name,
                    "path_pattern": file_reservation_info["path_pattern"],
                    "exclusive": True,
                    "reason": "renew",
                    "created_ts": _iso(now),
                    "expires_ts": file_reservation_info["new_expires_ts"],
                }
                await write_file_reservation_record(archive, payload)
        await ctx.info(f"Renewed {len(updated)} file_reservation(s) for '{agent.name}'.")
        return {"renewed": len(updated), "file_reservations": updated}

    # --- Build slots (coarse concurrency control) --------------------------------------------
    # Only registered when WORKTREES_ENABLED=1 to reduce token overhead for single-worktree setups

    if settings.worktrees_enabled:
        def _safe_component(value: str) -> str:
            # Keep it simple and dependency-free: replace common problematic filesystem chars
            safe = value.strip()
            for ch in ("/", "\\", ":", "*", "?", "\"", "<", ">", "|", " "):
                safe = safe.replace(ch, "_")
            return safe or "unknown"

        def _slot_dir(archive: ProjectArchive, slot: str) -> Path:
            safe = _safe_component(slot)
            return archive.root / "build_slots" / safe

        def _compute_branch(path: str) -> Optional[str]:
            try:
                with _git_repo(path) as repo:
                    try:
                        return repo.active_branch.name  # type: ignore[no-any-return]
                    except Exception:
                        return repo.git.rev_parse("--abbrev-ref", "HEAD").strip()  # type: ignore[no-any-return]
            except Exception:
                return None

        def _read_active_slots(slot_path: Path, now: datetime) -> list[dict[str, Any]]:
            results: list[dict[str, Any]] = []
            if not slot_path.exists():
                return results
            for f in slot_path.glob("*.json"):
                try:
                    data = json.loads(f.read_text(encoding="utf-8"))
                    exp = data.get("expires_ts")
                    if exp:
                        try:
                            if datetime.fromisoformat(exp) <= now:
                                continue
                        except Exception:
                            pass
                    results.append(data)
                except Exception:
                    continue
            return results

        @mcp.tool(name="acquire_build_slot")
        @_instrument_tool("acquire_build_slot", cluster=CLUSTER_BUILD_SLOTS, capabilities={"build"}, project_arg="project_key", agent_arg="agent_name")
        async def acquire_build_slot(
            ctx: Context,
            project_key: str,
            agent_name: str,
            slot: str,
            ttl_seconds: int = 3600,
            exclusive: bool = True,
        ) -> dict[str, Any]:
            """
            Acquire a build slot (advisory), optionally exclusive. Returns conflicts when another holder is active.
            """
            project = await _get_project_by_identifier(project_key)
            archive = await ensure_archive(settings, project.slug)
            now = datetime.now(timezone.utc)
            slot_path = _slot_dir(archive, slot)
            await asyncio.to_thread(slot_path.mkdir, parents=True, exist_ok=True)
            active = _read_active_slots(slot_path, now)

            branch = _compute_branch(project.human_key)
            holder_id = _safe_component(f"{agent_name}__{branch or 'unknown'}")
            lease_path = slot_path / f"{holder_id}.json"

            conflicts: list[dict[str, Any]] = []
            if exclusive:
                for entry in active:
                    if entry.get("agent") == agent_name and entry.get("branch") == branch:
                        continue
                    if entry.get("exclusive", True):
                        conflicts.append(entry)
            payload = {
                "slot": slot,
                "agent": agent_name,
                "branch": branch,
                "exclusive": exclusive,
                "acquired_ts": _iso(now),
                "expires_ts": _iso(now + timedelta(seconds=max(ttl_seconds, 60))),
            }
            with contextlib.suppress(Exception):
                await asyncio.to_thread(lease_path.write_text, json.dumps(payload, indent=2), "utf-8")
            if conflicts:
                await ctx.info(f"Build slot conflicts for '{slot}': {len(conflicts)}")
            return {"granted": payload, "conflicts": conflicts}

        @mcp.tool(name="renew_build_slot")
        @_instrument_tool("renew_build_slot", cluster=CLUSTER_BUILD_SLOTS, capabilities={"build"}, project_arg="project_key", agent_arg="agent_name")
        async def renew_build_slot(
            ctx: Context,
            project_key: str,
            agent_name: str,
            slot: str,
            extend_seconds: int = 1800,
        ) -> dict[str, Any]:
            """
            Extend expiry for an existing build slot lease. No-op if missing.
            """
            project = await _get_project_by_identifier(project_key)
            archive = await ensure_archive(settings, project.slug)
            now = datetime.now(timezone.utc)
            slot_path = _slot_dir(archive, slot)
            branch = _compute_branch(project.human_key)
            holder_id = _safe_component(f"{agent_name}__{branch or 'unknown'}")
            lease_path = slot_path / f"{holder_id}.json"
            try:
                current = json.loads(lease_path.read_text(encoding="utf-8"))
            except Exception:
                current = {}
            new_exp = _iso(now + timedelta(seconds=max(extend_seconds, 60)))
            current.update({"slot": slot, "agent": agent_name, "branch": branch, "expires_ts": new_exp})
            with contextlib.suppress(Exception):
                await asyncio.to_thread(lease_path.write_text, json.dumps(current, indent=2), "utf-8")
            return {"renewed": True, "expires_ts": new_exp}

        @mcp.tool(name="release_build_slot")
        @_instrument_tool("release_build_slot", cluster=CLUSTER_BUILD_SLOTS, capabilities={"build"}, project_arg="project_key", agent_arg="agent_name")
        async def release_build_slot(
            ctx: Context,
            project_key: str,
            agent_name: str,
            slot: str,
        ) -> dict[str, Any]:
            """
            Mark an active slot lease as released (non-destructive; keeps JSON with released_ts).
            """
            project = await _get_project_by_identifier(project_key)
            archive = await ensure_archive(settings, project.slug)
            now = datetime.now(timezone.utc)
            slot_path = _slot_dir(archive, slot)
            branch = _compute_branch(project.human_key)
            holder_id = _safe_component(f"{agent_name}__{branch or 'unknown'}")
            lease_path = slot_path / f"{holder_id}.json"
            released = False
            try:
                data = {}
                if lease_path.exists():
                    data = json.loads(lease_path.read_text(encoding="utf-8"))
                data.update({"released_ts": _iso(now), "expires_ts": _iso(now)})
                await asyncio.to_thread(lease_path.write_text, json.dumps(data, indent=2), "utf-8")
                released = True
            except Exception:
                released = False
            return {"released": released, "released_at": _iso(now)}

    @mcp.resource("resource://config/environment", mime_type="application/json")
    def environment_resource() -> dict[str, Any]:
        """
        Inspect the server's current environment and HTTP settings.

        When to use
        -----------
        - Debugging client connection issues (wrong host/port/path).
        - Verifying which environment (dev/stage/prod) the server is running in.

        Notes
        -----
        - This surfaces configuration only; it does not perform live health checks.

        Returns
        -------
        dict
            {
              "environment": str,
              "database_url": str,
              "http": { "host": str, "port": int, "path": str }
            }

        Example (JSON-RPC)
        ------------------
        ```json
        {"jsonrpc":"2.0","id":"r1","method":"resources/read","params":{"uri":"resource://config/environment"}}
        ```
        """
        return {
            "environment": settings.environment,
            "database_url": settings.database.url,
            "http": {
                "host": settings.http.host,
                "port": settings.http.port,
                "path": settings.http.path,
            },
        }

    # --- Product Bus (Phase 2): ensure/link/search/resources ---------------------------------

    async def _get_product_by_key(session, key: str) -> Optional[Product]:  # type: ignore[no-untyped-def]
        # Key may match product_uid or name (case-sensitive by default)
        stmt = select(Product).where(cast(Any, (Product.product_uid == key) | (Product.name == key)))
        res = await session.execute(stmt)
        return res.scalars().first()  # type: ignore[no-any-return]

    if settings.worktrees_enabled:
        @mcp.tool(name="ensure_product")
        @_instrument_tool("ensure_product", cluster=CLUSTER_PRODUCT, capabilities={"product"})
        async def ensure_product_tool(
            ctx: Context,
            product_key: Optional[str] = None,
            name: Optional[str] = None,
        ) -> dict[str, Any]:
            """
            Ensure a Product exists. If not, create one.

            - product_key may be a product_uid or a name
            - If both are absent, error
            """
            await ensure_schema()
            key_raw = (product_key or name or "").strip()
            if not key_raw:
                raise ToolExecutionError("INVALID_ARGUMENT", "Provide product_key or name.")
            async with get_session() as session:
                prod = await _get_product_by_key(session, key_raw)
                if prod is None:
                    # Create with strict uid pattern; otherwise generate uid and normalize name
                    import uuid as _uuid
                    import re as _re
                    uid_pattern = _re.compile(r"^[A-Fa-f0-9]{8,64}$")
                    if product_key and uid_pattern.fullmatch(product_key.strip()):
                        uid = product_key.strip().lower()
                    else:
                        uid = _uuid.uuid4().hex[:20]
                    display_name = (name or key_raw).strip()
                    # Collapse internal whitespace and cap length
                    display_name = " ".join(display_name.split())[:255] or uid
                    prod = Product(product_uid=uid, name=display_name)
                    session.add(prod)
                    await session.commit()
                    await session.refresh(prod)
            return {"id": prod.id, "product_uid": prod.product_uid, "name": prod.name, "created_at": _iso(prod.created_at)}
    else:
        async def ensure_product_tool(ctx: Context, product_key: Optional[str] = None, name: Optional[str] = None) -> dict[str, Any]:  # type: ignore[misc]
            raise ToolExecutionError("FEATURE_DISABLED", "Product Bus is disabled. Enable WORKTREES_ENABLED to use this tool.")

    if settings.worktrees_enabled:
        @mcp.tool(name="products_link")
        @_instrument_tool("products_link", cluster=CLUSTER_PRODUCT, capabilities={"product"}, project_arg="project_key")
        async def products_link_tool(
            ctx: Context,
            product_key: str,
            project_key: str,
        ) -> dict[str, Any]:
            """
            Link a project into a product (idempotent).
            """
            await ensure_schema()
            async with get_session() as session:
                prod = await _get_product_by_key(session, product_key.strip())
                if prod is None:
                    raise ToolExecutionError("NOT_FOUND", f"Product '{product_key}' not found.", recoverable=True)
                # Resolve project
                project = await _get_project_by_identifier(project_key)
                if project.id is None:
                    raise ToolExecutionError("NOT_FOUND", f"Project '{project_key}' not found.", recoverable=True)
                # Link if missing
                existing = await session.execute(
                    select(ProductProjectLink).where(
                        cast(Any, ProductProjectLink.product_id) == cast(Any, prod.id),
                        cast(Any, ProductProjectLink.project_id) == cast(Any, project.id),
                    )
                )
                link = existing.scalars().first()
                if link is None:
                    link = ProductProjectLink(product_id=int(cast(int, prod.id)), project_id=int(project.id))
                    session.add(link)
                    await session.commit()
                    await session.refresh(link)
                return {
                    "product": {"id": prod.id, "product_uid": prod.product_uid, "name": prod.name},
                    "project": {"id": project.id, "slug": project.slug, "human_key": project.human_key},
                    "linked": True,
                }
    else:
        async def products_link_tool(ctx: Context, product_key: str, project_key: str) -> dict[str, Any]:  # type: ignore[misc]
            raise ToolExecutionError("FEATURE_DISABLED", "Product Bus is disabled. Enable WORKTREES_ENABLED to use this tool.")

    if settings.worktrees_enabled:
        @mcp.resource("resource://product/{key}", mime_type="application/json")
        def product_resource(key: str) -> dict[str, Any]:
            """
            Inspect product and list linked projects.
            """
            # Safe runner that works even if an event loop is already running
            def _run_coro_sync(coro):  # type: ignore[no-untyped-def]
                try:
                    asyncio.get_running_loop()
                    # Run in a separate thread to avoid nested loop issues
                except RuntimeError:
                    return asyncio.run(coro)
                import threading  # type: ignore
                import queue  # type: ignore
                q: "queue.Queue[tuple[bool, Any]]" = queue.Queue()
                def _runner():  # type: ignore[no-untyped-def]
                    try:
                        q.put((True, asyncio.run(coro)))
                    except Exception as e:
                        q.put((False, e))
                t = threading.Thread(target=_runner, daemon=True)
                t.start()
                ok, val = q.get()
                if ok:
                    return val
                raise val
            async def _load() -> dict[str, Any]:
                await ensure_schema()
                async with get_session() as session:
                    prod = await _get_product_by_key(session, key.strip())
                    if prod is None:
                        raise ToolExecutionError("NOT_FOUND", f"Product '{key}' not found.", recoverable=True)
                    proj_rows = await session.execute(
                        select(Project).join(ProductProjectLink, cast(Any, ProductProjectLink.project_id) == Project.id).where(
                            cast(Any, ProductProjectLink.product_id) == cast(Any, prod.id)
                        )
                    )
                    projects = [
                        {"id": p.id, "slug": p.slug, "human_key": p.human_key, "created_at": _iso(p.created_at)}
                        for p in proj_rows.scalars().all()
                    ]
                    return {
                        "id": prod.id,
                        "product_uid": prod.product_uid,
                        "name": prod.name,
                        "created_at": _iso(prod.created_at),
                        "projects": projects,
                    }
            # Run async in a synchronous resource
            return _run_coro_sync(_load())  # type: ignore[no-any-return]

    if settings.worktrees_enabled:
        @mcp.tool(name="search_messages_product")
        @_instrument_tool("search_messages_product", cluster=CLUSTER_PRODUCT, capabilities={"search"})
        async def search_messages_product(
            ctx: Context,
            product_key: str,
            query: str,
            limit: int = 20,
        ) -> Any:
            """
            Full-text search across all projects linked to a product.
            """
            # Sanitize the FTS query first
            sanitized_query = _sanitize_fts_query(query)
            if sanitized_query is None:
                await ctx.info(f"Search query '{query}' is not searchable, returning empty results.")
                try:
                    from fastmcp.tools.tool import ToolResult  # type: ignore
                    return ToolResult(structured_content={"result": []})
                except Exception:
                    return []

            await ensure_schema()
            rows: list[Any] = []
            async with get_session() as session:
                prod = await _get_product_by_key(session, product_key.strip())
                if prod is None:
                    raise ToolExecutionError("NOT_FOUND", f"Product '{product_key}' not found.", recoverable=True)
                proj_ids_rows = await session.execute(
                    cast(Any, select(ProductProjectLink.project_id)).where(cast(Any, ProductProjectLink.product_id) == cast(Any, prod.id))  # type: ignore[call-overload]
                )
                proj_ids = [int(row[0]) for row in proj_ids_rows.fetchall()]
                if not proj_ids:
                    return []
                # FTS search limited to projects in proj_ids
                try:
                    result = await session.execute(
                        text(
                            """
                            SELECT m.id, m.subject, m.body_md, m.importance, m.ack_required, m.created_ts,
                                   m.thread_id, a.name AS sender_name, m.project_id
                            FROM fts_messages
                            JOIN messages m ON fts_messages.rowid = m.id
                            JOIN agents a ON m.sender_id = a.id
                            WHERE m.project_id IN :proj_ids AND fts_messages MATCH :query
                            ORDER BY bm25(fts_messages) ASC
                            LIMIT :limit
                            """
                        ).bindparams(bindparam("proj_ids", expanding=True)),
                        {"proj_ids": proj_ids, "query": sanitized_query, "limit": limit},
                    )
                    rows = list(result.mappings().all())
                except Exception as fts_err:
                    logger.warning("FTS product query failed, returning empty results", extra={"query": sanitized_query, "error": str(fts_err)})
                    rows = []
            items = [
                {
                    "id": row["id"],
                    "subject": row["subject"],
                    "importance": row["importance"],
                    "ack_required": row["ack_required"],
                    "created_ts": _iso(row["created_ts"]),
                    "thread_id": row["thread_id"],
                    "from": row["sender_name"],
                    "project_id": row["project_id"],
                }
                for row in rows
            ]
            try:
                from fastmcp.tools.tool import ToolResult  # type: ignore
                return ToolResult(structured_content={"result": items})
            except Exception:
                return items
    else:
        async def search_messages_product(ctx: Context, product_key: str, query: str, limit: int = 20) -> Any:  # type: ignore[misc]
            raise ToolExecutionError("FEATURE_DISABLED", "Product Bus is disabled. Enable WORKTREES_ENABLED to use this tool.")

    if settings.worktrees_enabled:
        @mcp.tool(name="fetch_inbox_product")
        @_instrument_tool("fetch_inbox_product", cluster=CLUSTER_PRODUCT, capabilities={"messaging", "read"})
        async def fetch_inbox_product(
            ctx: Context,
            product_key: str,
            agent_name: str,
            limit: int = 20,
            urgent_only: bool = False,
            include_bodies: bool = False,
            since_ts: Optional[str] = None,
        ) -> list[dict[str, Any]]:
            """
            Retrieve recent messages for an agent across all projects linked to a product (non-mutating).
            """
            await ensure_schema()
            # Collect linked projects
            async with get_session() as session:
                prod = await _get_product_by_key(session, product_key.strip())
                if prod is None:
                    raise ToolExecutionError("NOT_FOUND", f"Product '{product_key}' not found.", recoverable=True)
                proj_rows = await session.execute(
                    select(Project).join(ProductProjectLink, cast(Any, ProductProjectLink.project_id) == Project.id).where(
                        cast(Any, ProductProjectLink.product_id) == cast(Any, prod.id)
                    )
                )
                projects: list[Project] = list(proj_rows.scalars().all())
            # For each project, if agent exists, list inbox items
            messages: list[dict[str, Any]] = []
            for project in projects:
                try:
                    ag = await _get_agent(project, agent_name)
                except Exception:
                    continue
                proj_items = await _list_inbox(project, ag, limit, urgent_only, include_bodies, since_ts)
                for item in proj_items:
                    item["project_id"] = item.get("project_id") or project.id
                    messages.append(item)
            # Sort by created_ts desc and trim to limit
            def _dt_key(it: dict[str, Any]) -> float:
                ts = _parse_iso(str(it.get("created_ts") or ""))
                return ts.timestamp() if ts else 0.0
            messages.sort(key=_dt_key, reverse=True)
            return messages[: max(0, int(limit))]
    else:
        async def fetch_inbox_product(ctx: Context, product_key: str, agent_name: str, limit: int = 20, urgent_only: bool = False, include_bodies: bool = False, since_ts: Optional[str] = None) -> list[dict[str, Any]]:  # type: ignore[misc]
            raise ToolExecutionError("FEATURE_DISABLED", "Product Bus is disabled. Enable WORKTREES_ENABLED to use this tool.")

    if settings.worktrees_enabled:
        @mcp.tool(name="summarize_thread_product")
        @_instrument_tool("summarize_thread_product", cluster=CLUSTER_PRODUCT, capabilities={"summarization", "search"})
        async def summarize_thread_product(
            ctx: Context,
            product_key: str,
            thread_id: str,
            include_examples: bool = False,
            llm_mode: bool = True,
            llm_model: Optional[str] = None,
            per_thread_limit: Optional[int] = None,
        ) -> dict[str, Any]:
            """
            Summarize a thread (by id or thread key) across all projects linked to a product.
            """
            await ensure_schema()
            sender_alias = aliased(Agent)
            try:
                seed_id = int(thread_id)
            except ValueError:
                seed_id = None
            criteria = [Message.thread_id == thread_id]
            if seed_id is not None:
                criteria.append(Message.id == seed_id)

            async with get_session() as session:
                prod = await _get_product_by_key(session, product_key.strip())
                if prod is None:
                    raise ToolExecutionError("NOT_FOUND", f"Product '{product_key}' not found.", recoverable=True)
                proj_ids_rows = await session.execute(
                    cast(Any, select(ProductProjectLink.project_id)).where(cast(Any, ProductProjectLink.product_id) == cast(Any, prod.id))  # type: ignore[call-overload]
                )
                proj_ids = [int(row[0]) for row in proj_ids_rows.fetchall()]
                if not proj_ids:
                    return {"thread_id": thread_id, "summary": {"participants": [], "key_points": [], "action_items": [], "total_messages": 0}, "examples": []}
                stmt = (
                    cast(Any, select(Message, sender_alias.name))  # type: ignore[call-overload]
                    .join(sender_alias, cast(Any, Message.sender_id == sender_alias.id))
                    .where(cast(Any, Message.project_id).in_(proj_ids), or_(*cast(Any, criteria)))
                    .order_by(asc(cast(Any, Message.created_ts)))
                )
                if per_thread_limit:
                    stmt = stmt.limit(per_thread_limit)
                rows = (await session.execute(stmt)).all()
            summary = _summarize_messages(rows)  # type: ignore[arg-type]

            # Optional LLM refinement (same as project-level)
            if llm_mode and get_settings().llm.enabled:
                try:
                    excerpts: list[str] = []
                    for message, sender_name in rows[:15]:
                        excerpts.append(f"- {sender_name}: {message.subject}\n{message.body_md[:800]}")
                    if excerpts:
                        system = (
                            "You are a senior engineer. Produce a concise JSON summary with keys: "
                            "participants[], key_points[], action_items[], mentions[{name,count}], code_references[], "
                            "total_messages, open_actions, done_actions. Derive from the given thread excerpts."
                        )
                        user = "\n\n".join(excerpts)
                        llm_resp = await complete_system_user(system, user, model=llm_model)
                        parsed = _parse_json_safely(llm_resp.content)
                        if parsed:
                            for key in (
                                "participants",
                                "key_points",
                                "action_items",
                                "mentions",
                                "code_references",
                                "total_messages",
                                "open_actions",
                                "done_actions",
                            ):
                                value = parsed.get(key)
                                if value:
                                    summary[key] = value
                except Exception as e:
                    await ctx.debug(f"summarize_thread_product.llm_skipped: {e}")

            examples: list[dict[str, Any]] = []
            if include_examples:
                for message, sender_name in rows[:3]:
                    examples.append(
                        {
                            "id": message.id,
                            "subject": message.subject,
                            "from": sender_name,
                            "created_ts": _iso(message.created_ts),
                        }
                    )
            await ctx.info(f"Summarized thread '{thread_id}' across product '{product_key}' with {len(rows)} messages")
            return {"thread_id": thread_id, "summary": summary, "examples": examples}
    else:
        async def summarize_thread_product(ctx: Context, product_key: str, thread_id: str, include_examples: bool = False, llm_mode: bool = True, llm_model: Optional[str] = None, per_thread_limit: Optional[int] = None) -> dict[str, Any]:  # type: ignore[misc]
            raise ToolExecutionError("FEATURE_DISABLED", "Product Bus is disabled. Enable WORKTREES_ENABLED to use this tool.")
    if settings.worktrees_enabled:
        @mcp.resource("resource://identity/{project}", mime_type="application/json")
        def identity_resource(project: str) -> dict[str, Any]:
            """
            Inspect identity resolution for a given project path. Returns the slug actually used,
            the identity mode in effect, canonical path for the selected mode, and git repo facts.
            """
            raw_path, _ = _split_slug_and_query(project)
            target_path = str(Path(raw_path).expanduser().resolve())

            return _resolve_project_identity(target_path)
    @mcp.resource("resource://tooling/directory", mime_type="application/json")
    def tooling_directory_resource() -> dict[str, Any]:
        """
        Provide a clustered view of exposed MCP tools to combat option overload.

        The directory groups tools by workflow, outlines primary use cases,
        highlights nearby alternatives, and shares starter playbooks so agents
        can focus on the verbs relevant to their immediate task.
        """

        clusters = [
            {
                "name": "Infrastructure & Workspace Setup",
                "purpose": "Bootstrap coordination and guardrails before agents begin editing.",
                "tools": [
                    {
                        "name": "health_check",
                        "summary": "Report environment and HTTP wiring so orchestrators confirm connectivity.",
                        "use_when": "Beginning a session or during incident response triage.",
                        "related": ["ensure_project"],
                        "expected_frequency": "Once per agent session or when connectivity is in doubt.",
                        "required_capabilities": ["infrastructure"],
                        "usage_examples": [{"hint": "Pre-flight", "sample": "health_check()"}],
                    },
                    {
                        "name": "ensure_project",
                        "summary": "Ensure project slug, schema, and archive exist for a shared repo identifier.",
                        "use_when": "First call against a repo or when switching projects.",
                        "related": ["register_agent", "file_reservation_paths"],
                        "expected_frequency": "Whenever a new repo/path is encountered.",
                        "required_capabilities": ["infrastructure", "storage"],
                        "usage_examples": [{"hint": "First action", "sample": "ensure_project(human_key='/abs/path/backend')"}],
                    },
                    {
                        "name": "install_precommit_guard",
                        "summary": "Install Git pre-commit hook that enforces advisory file_reservations locally.",
                        "use_when": "Onboarding a repository into coordinated mode.",
                        "related": ["file_reservation_paths", "uninstall_precommit_guard"],
                        "expected_frequency": "Infrequent—per repository setup.",
                        "required_capabilities": ["repository", "filesystem"],
                        "usage_examples": [{"hint": "Onboard", "sample": "install_precommit_guard(project_key='backend', code_repo_path='~/repo')"}],
                    },
                    {
                        "name": "uninstall_precommit_guard",
                        "summary": "Remove the advisory pre-commit hook from a repo.",
                        "use_when": "Decommissioning or debugging the guard hook.",
                        "related": ["install_precommit_guard"],
                        "expected_frequency": "Rare; only when disabling guard enforcement.",
                        "required_capabilities": ["repository"],
                        "usage_examples": [{"hint": "Cleanup", "sample": "uninstall_precommit_guard(code_repo_path='~/repo')"}],
                    },
                ],
            },
            {
                "name": "Identity & Directory",
                "purpose": "Register agents, mint unique identities, and inspect directory metadata.",
                "tools": [
                    {
                        "name": "register_agent",
                        "summary": "Upsert an agent profile and refresh last_active_ts for a known persona.",
                        "use_when": "Resuming an identity or updating program/model/task metadata.",
                        "related": ["create_agent_identity", "whois"],
                        "expected_frequency": "At the start of each automated work session.",
                        "required_capabilities": ["identity"],
                        "usage_examples": [{"hint": "Resume persona", "sample": "register_agent(project_key='/abs/path/backend', program='codex', model='gpt5')"}],
                    },
                    {
                        "name": "create_agent_identity",
                        "summary": "Always create a new unique agent name (optionally using a sanitized hint).",
                        "use_when": "Spawning a brand-new helper that should not overwrite existing profiles.",
                        "related": ["register_agent"],
                        "expected_frequency": "When minting fresh, short-lived identities.",
                        "required_capabilities": ["identity"],
                        "usage_examples": [{"hint": "New helper", "sample": "create_agent_identity(project_key='backend', name_hint='GreenCastle', program='codex', model='gpt5')"}],
                    },
                    {
                        "name": "whois",
                        "summary": "Return enriched profile info plus recent archive commits for an agent.",
                        "use_when": "Dashboarding, routing coordination messages, or auditing activity.",
                        "related": ["register_agent"],
                        "expected_frequency": "Ad hoc when context about an agent is required.",
                        "required_capabilities": ["identity", "audit"],
                        "usage_examples": [{"hint": "Directory lookup", "sample": "whois(project_key='backend', agent_name='BlueLake')"}],
                    },
                    {
                        "name": "set_contact_policy",
                        "summary": "Set inbound contact policy (open, auto, contacts_only, block_all).",
                        "use_when": "Adjusting how permissive an agent is about unsolicited messages.",
                        "related": ["request_contact", "respond_contact"],
                        "expected_frequency": "Occasional configuration change.",
                        "required_capabilities": ["contact"],
                        "usage_examples": [{"hint": "Restrict inbox", "sample": "set_contact_policy(project_key='backend', agent_name='BlueLake', policy='contacts_only')"}],
                    },
                ],
            },
            {
                "name": "Messaging Lifecycle",
                "purpose": "Send, receive, and acknowledge threaded Markdown mail.",
                "tools": [
                    {
                        "name": "send_message",
                        "summary": "Deliver a new message with attachments, WebP conversion, and policy enforcement.",
                        "use_when": "Starting new threads or broadcasting plans across projects.",
                        "related": ["reply_message", "request_contact"],
                        "expected_frequency": "Frequent—core write operation.",
                        "required_capabilities": ["messaging"],
                        "usage_examples": [{"hint": "New plan", "sample": "send_message(project_key='backend', sender_name='GreenCastle', to=['BlueLake'], subject='Plan', body_md='...')"}],
                    },
                    {
                        "name": "reply_message",
                        "summary": "Reply within an existing thread, inheriting flags and default recipients.",
                        "use_when": "Continuing discussions or acknowledging decisions.",
                        "related": ["send_message"],
                        "expected_frequency": "Frequent when collaborating inside a thread.",
                        "required_capabilities": ["messaging"],
                        "usage_examples": [{"hint": "Thread reply", "sample": "reply_message(project_key='backend', message_id=42, sender_name='BlueLake', body_md='Got it!')"}],
                    },
                    {
                        "name": "fetch_inbox",
                        "summary": "Poll recent messages for an agent with filters (urgent_only, since_ts).",
                        "use_when": "After each work unit to ingest coordination updates.",
                        "related": ["mark_message_read", "acknowledge_message"],
                        "expected_frequency": "Frequent polling in agent loops.",
                        "required_capabilities": ["messaging", "read"],
                        "usage_examples": [{"hint": "Poll", "sample": "fetch_inbox(project_key='backend', agent_name='BlueLake', since_ts='2025-10-24T00:00:00Z')"}],
                    },
                    {
                        "name": "mark_message_read",
                        "summary": "Record read_ts for FYI messages without sending acknowledgements.",
                        "use_when": "Clearing inbox notifications once reviewed.",
                        "related": ["acknowledge_message"],
                        "expected_frequency": "Whenever FYI mail is processed.",
                        "required_capabilities": ["messaging", "read"],
                        "usage_examples": [{"hint": "Read receipt", "sample": "mark_message_read(project_key='backend', agent_name='BlueLake', message_id=42)"}],
                    },
                    {
                        "name": "acknowledge_message",
                        "summary": "Set read_ts and ack_ts so senders know action items landed.",
                        "use_when": "Responding to ack_required messages.",
                        "related": ["mark_message_read"],
                        "expected_frequency": "Each time a message requests acknowledgement.",
                        "required_capabilities": ["messaging", "ack"],
                        "usage_examples": [{"hint": "Ack", "sample": "acknowledge_message(project_key='backend', agent_name='BlueLake', message_id=42)"}],
                    },
                ],
            },
            {
                "name": "Contact Governance",
                "purpose": "Manage messaging permissions when policies are not open by default.",
                "tools": [
                    {
                        "name": "request_contact",
                        "summary": "Create or refresh a pending AgentLink and notify the target with ack_required intro.",
                        "use_when": "Requesting permission before messaging another agent.",
                        "related": ["respond_contact", "set_contact_policy"],
                        "expected_frequency": "Occasional—when new communication lines are needed.",
                        "required_capabilities": ["contact"],
                        "usage_examples": [{"hint": "Ask permission", "sample": "request_contact(project_key='backend', from_agent='OpsBot', to_agent='BlueLake')"}],
                    },
                    {
                        "name": "respond_contact",
                        "summary": "Approve or block a pending contact request, optionally setting expiry.",
                        "use_when": "Granting or revoking messaging permissions.",
                        "related": ["request_contact"],
                        "expected_frequency": "As often as requests arrive.",
                        "required_capabilities": ["contact"],
                        "usage_examples": [{"hint": "Approve", "sample": "respond_contact(project_key='backend', to_agent='BlueLake', from_agent='OpsBot', accept=True)"}],
                    },
                    {
                        "name": "list_contacts",
                        "summary": "List outbound contact links, statuses, and expirations for an agent.",
                        "use_when": "Auditing who an agent may message or rotating expiring approvals.",
                        "related": ["request_contact", "respond_contact"],
                        "expected_frequency": "Periodic audits or dashboards.",
                        "required_capabilities": ["contact", "audit"],
                        "usage_examples": [{"hint": "Audit", "sample": "list_contacts(project_key='backend', agent_name='BlueLake')"}],
                    },
                ],
            },
            {
                "name": "Search & Summaries",
                "purpose": "Surface signal from large mailboxes and compress long threads.",
                "tools": [
                    {
                        "name": "search_messages",
                        "summary": "Run FTS5 queries across subject/body text to locate relevant threads.",
                        "use_when": "Triage or gathering context before editing.",
                        "related": ["fetch_inbox", "summarize_thread"],
                        "expected_frequency": "Regular during investigation phases.",
                        "required_capabilities": ["search"],
                        "usage_examples": [{"hint": "FTS", "sample": "search_messages(project_key='backend', query='\"build plan\" AND users', limit=20)"}],
                    },
                    {
                        "name": "summarize_thread",
                        "summary": "Extract participants, key points, and action items for one or more threads.",
                        "use_when": "Briefing new agents on long discussions, closing loops, or producing digests.",
                        "related": ["search_messages"],
                        "expected_frequency": "When threads exceed quick skim length or at cadence checkpoints.",
                        "required_capabilities": ["search", "summarization"],
                        "usage_examples": [
                            {"hint": "Single thread", "sample": "summarize_thread(project_key='backend', thread_id='TKT-123', include_examples=True)"},
                            {"hint": "Multi-thread digest", "sample": "summarize_thread(project_key='backend', thread_id='TKT-123,UX-42,BUG-99')"},
                        ],
                    },
                ],
            },
            {
                "name": "File Reservations & Workspace Guardrails",
                "purpose": "Coordinate file/glob ownership to avoid overwriting concurrent work.",
                "tools": [
                    {
                        "name": "file_reservation_paths",
                        "summary": "Issue advisory file_reservations with overlap detection and Git artifacts.",
                        "use_when": "Before touching high-traffic surfaces or long-lived refactors.",
                        "related": ["release_file_reservations", "renew_file_reservations"],
                        "expected_frequency": "Whenever starting work on contested surfaces.",
                        "required_capabilities": ["file_reservations", "repository"],
                        "usage_examples": [{"hint": "Lock file", "sample": "file_reservation_paths(project_key='backend', agent_name='BlueLake', paths=['src/app.py'], ttl_seconds=7200)"}],
                    },
                    {
                        "name": "release_file_reservations",
                        "summary": "Release active file_reservations (fully or by subset) and stamp released_ts.",
                        "use_when": "Finishing work so surfaces become available again.",
                        "related": ["file_reservation_paths", "renew_file_reservations"],
                        "expected_frequency": "Each time work on a surface completes.",
                        "required_capabilities": ["file_reservations"],
                        "usage_examples": [{"hint": "Unlock", "sample": "release_file_reservations(project_key='backend', agent_name='BlueLake', paths=['src/app.py'])"}],
                    },
                    {
                        "name": "renew_file_reservations",
                        "summary": "Extend file_reservation expiry windows without allocating new file_reservation IDs.",
                        "use_when": "Long-running work needs more time but should retain ownership.",
                        "related": ["file_reservation_paths", "release_file_reservations"],
                        "expected_frequency": "Periodically during multi-hour work items.",
                        "required_capabilities": ["file_reservations"],
                        "usage_examples": [{"hint": "Extend", "sample": "renew_file_reservations(project_key='backend', agent_name='BlueLake', extend_seconds=1800)"}],
                    },
                ],
            },
            {
                "name": "Workflow Macros",
                "purpose": "Opinionated orchestrations that compose multiple primitives for smaller agents.",
                "tools": [
                    {
                        "name": "macro_start_session",
                        "summary": "Ensure project, register/update agent, optionally file_reservation surfaces, and return inbox context.",
                        "use_when": "Kickstarting a focused work session with one call.",
                        "related": ["ensure_project", "register_agent", "file_reservation_paths", "fetch_inbox"],
                        "expected_frequency": "At the beginning of each autonomous session.",
                        "required_capabilities": ["workflow", "messaging", "file_reservations", "identity"],
                        "usage_examples": [{"hint": "Bootstrap", "sample": "macro_start_session(human_key='/abs/path/backend', program='codex', model='gpt5', file_reservation_paths=['src/api/*.py'])"}],
                    },
                    {
                        "name": "macro_prepare_thread",
                        "summary": "Register or refresh an agent, summarise a thread, and fetch inbox context in one call.",
                        "use_when": "Briefing a helper before joining an ongoing discussion.",
                        "related": ["register_agent", "summarize_thread", "fetch_inbox"],
                        "expected_frequency": "Whenever onboarding a new contributor to an active thread.",
                        "required_capabilities": ["workflow", "messaging", "summarization"],
                        "usage_examples": [{"hint": "Join thread", "sample": "macro_prepare_thread(project_key='backend', thread_id='TKT-123', program='codex', model='gpt5', agent_name='ThreadHelper')"}],
                    },
                    {
                        "name": "macro_file_reservation_cycle",
                        "summary": "FileReservation a set of paths and optionally release them once work is complete.",
                        "use_when": "Wrapping a focused edit cycle that needs advisory locks.",
                        "related": ["file_reservation_paths", "release_file_reservations", "renew_file_reservations"],
                        "expected_frequency": "Per guarded work block.",
                        "required_capabilities": ["workflow", "file_reservations", "repository"],
                        "usage_examples": [{"hint": "FileReservation & release", "sample": "macro_file_reservation_cycle(project_key='backend', agent_name='BlueLake', paths=['src/app.py'], auto_release=true)"}],
                    },
                    {
                        "name": "macro_contact_handshake",
                        "summary": "Request contact approval, optionally auto-accept, and send a welcome message.",
                        "use_when": "Spinning up collaboration between two agents who lack permissions.",
                        "related": ["request_contact", "respond_contact", "send_message"],
                        "expected_frequency": "When onboarding new agent pairs.",
                        "required_capabilities": ["workflow", "contact", "messaging"],
                        "usage_examples": [{"hint": "Automated handshake", "sample": "macro_contact_handshake(project_key='backend', requester='OpsBot', target='BlueLake', auto_accept=true, welcome_subject='Hello', welcome_body='Excited to collaborate!')"}],
                    },
                ],
            },
        ]

        for cluster in clusters:
            for tool_entry in cluster["tools"]:
                tool_dict = cast(dict[str, Any], tool_entry)
                meta = TOOL_METADATA.get(str(tool_dict.get("name", "")))
                if not meta:
                    continue
                tool_dict["capabilities"] = meta["capabilities"]
                tool_dict.setdefault("complexity", meta["complexity"])
                if "required_capabilities" in tool_dict:
                    tool_dict["required_capabilities"] = meta["capabilities"]

        playbooks = [
            {
                "workflow": "Kick off new agent session (macro)",
                "sequence": ["health_check", "macro_start_session", "summarize_thread"],
            },
            {
                "workflow": "Kick off new agent session (manual)",
                "sequence": ["health_check", "ensure_project", "register_agent", "fetch_inbox"],
            },
            {
                "workflow": "Start focused refactor",
                "sequence": ["ensure_project", "file_reservation_paths", "send_message", "fetch_inbox", "acknowledge_message"],
            },
            {
                "workflow": "Join existing discussion",
                "sequence": ["macro_prepare_thread", "reply_message", "acknowledge_message"],
            },
            {
                "workflow": "Manage contact approvals",
                "sequence": ["set_contact_policy", "request_contact", "respond_contact", "send_message"],
            },
        ]

        return {
            "generated_at": _iso(datetime.now(timezone.utc)),
            "metrics_uri": "resource://tooling/metrics",
            "clusters": clusters,
            "playbooks": playbooks,
        }

    @mcp.resource("resource://tooling/schemas", mime_type="application/json")
    def tooling_schemas_resource() -> dict[str, Any]:
        """Expose JSON-like parameter schemas for tools/macros to prevent drift.

        This is a lightweight, hand-maintained view focusing on the most error-prone
        parameters and accepted aliases to guide clients.
        """
        return {
            "generated_at": _iso(datetime.now(timezone.utc)),
            "tools": {
                "send_message": {
                    "required": ["project_key", "sender_name", "to", "subject", "body_md"],
                    "optional": ["cc", "bcc", "attachment_paths", "convert_images", "importance", "ack_required", "thread_id", "auto_contact_if_blocked"],
                    "shapes": {
                        "to": "list[str]",
                        "cc": "list[str] | str",
                        "bcc": "list[str] | str",
                        "importance": "low|normal|high|urgent",
                        "auto_contact_if_blocked": "bool",
                    },
                },
                "macro_contact_handshake": {
                    "required": ["project_key", "requester|agent_name", "target|to_agent"],
                    "optional": ["reason", "ttl_seconds", "auto_accept", "welcome_subject", "welcome_body"],
                    "aliases": {
                        "requester": ["agent_name"],
                        "target": ["to_agent"],
                    },
                },
            },
        }

    @mcp.resource("resource://tooling/metrics", mime_type="application/json")
    def tooling_metrics_resource() -> dict[str, Any]:
        """Expose aggregated tool call/error counts for analysis."""
        return {
            "generated_at": _iso(datetime.now(timezone.utc)),
            "tools": _tool_metrics_snapshot(),
        }

    @mcp.resource("resource://tooling/locks", mime_type="application/json")
    def tooling_locks_resource() -> dict[str, Any]:
        """Return lock metadata from the shared archive storage."""

        settings_local = get_settings()
        return collect_lock_status(settings_local)

    @mcp.resource("resource://tooling/capabilities/{agent}", mime_type="application/json")
    def tooling_capabilities_resource(agent: str, project: Optional[str] = None) -> dict[str, Any]:
        # Parse query embedded in agent path if present (robust to FastMCP variants)
        if "?" in agent:
            name_part, _, qs = agent.partition("?")
            agent = name_part
            try:
                from urllib.parse import parse_qs
                parsed = parse_qs(qs, keep_blank_values=False)
                if project is None and parsed.get("project"):
                    project = parsed["project"][0]
            except Exception:
                pass
        caps = _capabilities_for(agent, project)
        return {
            "generated_at": _iso(datetime.now(timezone.utc)),
            "agent": agent,
            "project": project,
            "capabilities": caps,
        }

    @mcp.resource("resource://tooling/recent/{window_seconds}", mime_type="application/json")
    def tooling_recent_resource(
        window_seconds: str,
        agent: Optional[str] = None,
        project: Optional[str] = None,
    ) -> dict[str, Any]:
        # Allow query string to be embedded in the path segment per some transports
        if "?" in window_seconds:
            seg, _, qs = window_seconds.partition("?")
            window_seconds = seg
            try:
                from urllib.parse import parse_qs
                parsed = parse_qs(qs, keep_blank_values=False)
                agent = agent or (parsed.get("agent") or [None])[0]  # type: ignore[list-item]
                project = project or (parsed.get("project") or [None])[0]  # type: ignore[list-item]
            except Exception:
                pass
        try:
            win = int(window_seconds)
        except Exception:
            win = 60
        cutoff = datetime.now(timezone.utc) - timedelta(seconds=max(1, win))
        entries: list[dict[str, Any]] = []
        for ts, tool_name, proj, ag in list(RECENT_TOOL_USAGE):
            if ts < cutoff:
                continue
            if project and proj != project:
                continue
            if agent and ag != agent:
                continue

            record = {
                "timestamp": _iso(ts),
                "tool": tool_name,
                "project": proj,
                "agent": ag,
                "cluster": TOOL_CLUSTER_MAP.get(tool_name, "unclassified"),
            }
            entries.append(record)
        return {
            "generated_at": _iso(datetime.now(timezone.utc)),
            "window_seconds": win,
            "count": len(entries),
            "entries": entries,
        }

    @mcp.resource("resource://projects", mime_type="application/json")
    async def projects_resource() -> list[dict[str, Any]]:
        """
        List all projects known to the server in creation order.

        When to use
        -----------
        - Discover available projects when a user provides only an agent name.
        - Build UIs that let operators switch context between projects.

        Returns
        -------
        list[dict]
            Each: { id, slug, human_key, created_at }

        Example
        -------
        ```json
        {"jsonrpc":"2.0","id":"r2","method":"resources/read","params":{"uri":"resource://projects"}}
        ```
        """
        settings = get_settings()
        await ensure_schema(settings)
        # Build ignore matcher for test/demo projects
        import fnmatch as _fnmatch
        ignore_patterns = set(getattr(settings, "retention_ignore_project_patterns", []) or [])
        async with get_session() as session:
            result = await session.execute(select(Project).order_by(asc(cast(Any, Project.created_at))))
            projects = result.scalars().all()
            def _is_ignored(name: str) -> bool:
                return any(_fnmatch.fnmatch(name, pat) for pat in ignore_patterns)
            filtered = [p for p in projects if not (_is_ignored(p.slug) or _is_ignored(p.human_key))]
            return [_project_to_dict(project) for project in filtered]

    @mcp.resource("resource://project/{slug}", mime_type="application/json")
    async def project_detail(slug: str) -> dict[str, Any]:
        """
        Fetch a project and its agents by project slug or human key.

        When to use
        -----------
        - Populate an "LDAP-like" directory for agents in tooling UIs.
        - Determine available agent identities and their metadata before addressing mail.

        Parameters
        ----------
        slug : str
            Project slug (or human key; both resolve to the same target).

        Returns
        -------
        dict
            Project descriptor including { agents: [...] } with agent profiles.

        Example
        -------
        ```json
        {"jsonrpc":"2.0","id":"r3","method":"resources/read","params":{"uri":"resource://project/backend-abc123"}}
        ```
        """
        project = await _get_project_by_identifier(slug)
        await ensure_schema()
        async with get_session() as session:
            result = await session.execute(select(Agent).where(cast(Any, Agent.project_id == project.id)))
            agents = result.scalars().all()
        return {
            **_project_to_dict(project),
            "agents": [_agent_to_dict(agent) for agent in agents],
        }

    @mcp.resource("resource://agents/{project_key}", mime_type="application/json")
    async def agents_directory(project_key: str) -> dict[str, Any]:
        """
        List all registered agents in a project for easy agent discovery.

        This is the recommended way to discover other agents working on a project.

        When to use
        -----------
        - At the start of a coding session to see who else is working on the project.
        - Before sending messages to discover available recipients.
        - To check if a specific agent is registered before attempting contact.

        Parameters
        ----------
        project_key : str
            Project slug or human key (both work).

        Returns
        -------
        dict
            {
              "project": { "slug": "...", "human_key": "..." },
              "agents": [
                {
                  "name": "BackendDev",
                  "program": "claude-code",
                  "model": "sonnet-4.5",
                  "task_description": "API development",
                  "inception_ts": "2025-10-25T...",
                  "last_active_ts": "2025-10-25T...",
                  "unread_count": 3
                },
                ...
              ]
            }

        Example
        -------
        ```json
        {"jsonrpc":"2.0","id":"r5","method":"resources/read","params":{"uri":"resource://agents/backend-abc123"}}
        ```

        Notes
        -----
        - Agent names are NOT the same as your program name or user name.
        - Use the returned names when calling tools like whois(), request_contact(), send_message().
        - Agents in different projects cannot see each other - project isolation is enforced.
        """
        project = await _get_project_by_identifier(project_key)
        await ensure_schema()

        async with get_session() as session:
            # Get all agents in the project
            result = await session.execute(
                select(Agent).where(cast(Any, Agent.project_id == project.id)).order_by(desc(cast(Any, Agent.last_active_ts)))
            )
            agents = result.scalars().all()

            # Get unread message counts for all agents in one query
            unread_counts_stmt = (
                cast(Any, select(  # type: ignore[call-overload]
                    MessageRecipient.agent_id,
                    func.count(cast(Any, MessageRecipient.message_id)).label("unread_count")  # type: ignore[arg-type]
                ))
                .where(
                    cast(Any, MessageRecipient.read_ts).is_(None),
                    cast(Any, MessageRecipient.agent_id).in_([agent.id for agent in agents])
                )
                .group_by(MessageRecipient.agent_id)
            )
            unread_counts_result = await session.execute(unread_counts_stmt)
            unread_counts_map = {row.agent_id: row.unread_count for row in unread_counts_result}

            # Build agent data with unread counts
            agent_data = []
            for agent in agents:
                agent_dict = _agent_to_dict(agent)
                agent_dict["unread_count"] = unread_counts_map.get(agent.id, 0)
                agent_data.append(agent_dict)

        return {
            "project": {
                "slug": project.slug,
                "human_key": project.human_key,
            },
            "agents": agent_data,
        }

    @mcp.resource("resource://file_reservations/{slug}", mime_type="application/json")
    async def file_reservations_resource(slug: str, active_only: bool = False) -> list[dict[str, Any]]:
        """
        List file_reservations for a project, optionally filtering to active-only.

        Why this exists
        ---------------
        - File reservations communicate edit intent and reduce collisions across agents.
        - Surfacing them helps humans review ongoing work and resolve contention.

        Parameters
        ----------
        slug : str
            Project slug or human key.
        active_only : bool
            If true (default), only returns file_reservations with no `released_ts`.

        Returns
        -------
        list[dict]
            Each file_reservation with { id, agent, path_pattern, exclusive, reason, created_ts, expires_ts, released_ts }

        Example
        -------
        ```json
        {"jsonrpc":"2.0","id":"r4","method":"resources/read","params":{"uri":"resource://file_reservations/backend-abc123?active_only=true"}}
        ```

        Also see all historical (including released) file_reservations:
        ```json
        {"jsonrpc":"2.0","id":"r4b","method":"resources/read","params":{"uri":"resource://file_reservations/backend-abc123?active_only=false"}}
        ```
        """
        slug_value, query_params = _split_slug_and_query(slug)
        if "active_only" in query_params:
            active_only = _coerce_flag_to_bool(query_params["active_only"], default=active_only)

        project = await _get_project_by_identifier(slug_value)
        await ensure_schema()
        if project.id is None:
            raise ValueError("Project must have an id before listing file_reservations.")

        await _expire_stale_file_reservations(project.id)
        statuses = await _collect_file_reservation_statuses(project, include_released=not active_only)

        payload: list[dict[str, Any]] = []
        for status in statuses:
            reservation = status.reservation
            if active_only and reservation.released_ts is not None:
                continue
            payload.append(
                {
                    "id": reservation.id,
                    "agent": status.agent.name,
                    "path_pattern": reservation.path_pattern,
                    "exclusive": reservation.exclusive,
                    "reason": reservation.reason,
                    "created_ts": _iso(reservation.created_ts),
                    "expires_ts": _iso(reservation.expires_ts),
                    "released_ts": _iso(reservation.released_ts) if reservation.released_ts else None,
                    "stale": status.stale,
                    "stale_reasons": status.stale_reasons,
                    "last_agent_activity_ts": _iso(status.last_agent_activity) if status.last_agent_activity else None,
                    "last_mail_activity_ts": _iso(status.last_mail_activity) if status.last_mail_activity else None,
                    "last_filesystem_activity_ts": _iso(status.last_fs_activity) if status.last_fs_activity else None,
                    "last_git_activity_ts": _iso(status.last_git_activity) if status.last_git_activity else None,
                }
            )
        return payload

    @mcp.resource("resource://message/{message_id}", mime_type="application/json")
    async def message_resource(message_id: str, project: Optional[str] = None) -> dict[str, Any]:
        """
        Read a single message by id within a project.

        When to use
        -----------
        - Fetch the canonical body/metadata for rendering in a client after list/search.
        - Retrieve attachments and full details for a given message id.

        Parameters
        ----------
        message_id : str
            Numeric id as a string.
        project : str
            Project slug or human key (required for disambiguation).

        Common mistakes
        ---------------
        - Omitting `project` when a message id might exist in multiple projects.

        Returns
        -------
        dict
            Full message payload including body and sender name.

        Example
        -------
        ```json
        {"jsonrpc":"2.0","id":"r5","method":"resources/read","params":{"uri":"resource://message/1234?project=/abs/path/backend"}}
        ```
        """
        # Support toolkits that pass query in the template segment
        if "?" in message_id:
            id_part, _, qs = message_id.partition("?")
            message_id = id_part
            try:
                from urllib.parse import parse_qs
                parsed = parse_qs(qs, keep_blank_values=False)
                if project is None and parsed.get("project"):
                    project = parsed["project"][0]
            except Exception:
                pass
        if project is None:
            # Try to infer project by message id when unique
            async with get_session() as s_auto:
                rows = await s_auto.execute(select(Project, Message).join(Message, cast(Any, Message.project_id) == Project.id).where(cast(Any, Message.id) == int(message_id)).limit(2))
                data = rows.all()
            if len(data) == 1:
                project_obj = data[0][0]
            else:
                raise ValueError("project parameter is required for message resource")
        else:
            project_obj = await _get_project_by_identifier(project)
        message = await _get_message(project_obj, int(message_id))
        sender = await _get_agent_by_id(project_obj, message.sender_id)
        payload = _message_to_dict(message, include_body=True)
        payload["from"] = sender.name
        return payload

    @mcp.resource("resource://thread/{thread_id}", mime_type="application/json")
    async def thread_resource(
        thread_id: str,
        project: Optional[str] = None,
        include_bodies: bool = False,
    ) -> dict[str, Any]:
        """
        List messages for a thread within a project.

        When to use
        -----------
        - Present a conversation view for a given ticket/thread key.
        - Export a thread for summarization or reporting.

        Parameters
        ----------
        thread_id : str
            Either a string thread key or a numeric message id to seed the thread.
        project : str
            Project slug or human key (required).
        include_bodies : bool
            Include message bodies if true (default false).

        Returns
        -------
        dict
            { project, thread_id, messages: [{...}] }

        Example
        -------
        ```json
        {"jsonrpc":"2.0","id":"r6","method":"resources/read","params":{"uri":"resource://thread/TKT-123?project=/abs/path/backend&include_bodies=true"}}
        ```

        Numeric seed example (message id as thread seed):
        ```json
        {"jsonrpc":"2.0","id":"r6b","method":"resources/read","params":{"uri":"resource://thread/1234?project=/abs/path/backend"}}
        ```
        """
        # Robust query parsing: some FastMCP versions do not inject query args.
        # If the templating layer included the query string in the path segment,
        # extract it and fill missing parameters.
        if "?" in thread_id:
            id_part, _, qs = thread_id.partition("?")
            thread_id = id_part
            try:
                from urllib.parse import parse_qs
                parsed = parse_qs(qs, keep_blank_values=False)
                if project is None and "project" in parsed and parsed["project"]:
                    project = parsed["project"][0]
                if parsed.get("include_bodies"):
                    val = parsed["include_bodies"][0].strip().lower()
                    include_bodies = val in ("1", "true", "t", "yes", "y")
            except Exception:
                pass

        # Determine project if omitted by client
        if project is None:
            # Auto-detect project using numeric seed (message id) or unique thread key
            async with get_session() as s_auto:
                try:
                    msg_id = int(thread_id)
                except ValueError:
                    msg_id = None
                if msg_id is not None:
                    rows = await s_auto.execute(
                        select(Project)
                        .join(Message, cast(Any, Message.project_id) == Project.id)
                        .where(cast(Any, Message.id) == msg_id)
                        .limit(2)
                    )
                    projects = [row[0] for row in rows.all()]
                else:
                    rows = await s_auto.execute(
                        select(Project)
                        .join(Message, cast(Any, Message.project_id) == Project.id)
                        .where(cast(Any, Message.thread_id == thread_id))
                        .limit(2)
                    )
                    projects = [row[0] for row in rows.all()]
            if len(projects) == 1:
                project_obj = projects[0]
            else:
                raise ValueError("project parameter is required for thread resource")
        else:
            project_obj = await _get_project_by_identifier(project)

        if project_obj.id is None:
            raise ValueError("Project must have an id before listing threads.")
        await ensure_schema()
        try:
            message_id = int(thread_id)
        except ValueError:
            message_id = None
        sender_alias = aliased(Agent)
        criteria = [Message.thread_id == thread_id]
        if message_id is not None:
            criteria.append(Message.id == message_id)
        async with get_session() as session:
            stmt = (
                cast(Any, select(Message, sender_alias.name))  # type: ignore[call-overload]
                .join(sender_alias, cast(Any, Message.sender_id == sender_alias.id))
                .where(cast(Any, Message.project_id == project_obj.id), or_(*cast(Any, criteria)))
                .order_by(asc(cast(Any, Message.created_ts)))
            )
            result = await session.execute(stmt)
            rows = result.all()  # type: ignore[assignment]
        messages = []
        for message, sender_name in rows:
            payload = _message_to_dict(message, include_body=include_bodies)
            payload["from"] = sender_name
            messages.append(payload)
        return {"project": project_obj.human_key, "thread_id": thread_id, "messages": messages}

    @mcp.resource(
        "resource://inbox/{agent}",
        mime_type="application/json",
    )
    async def inbox_resource(
        agent: str,
        project: Optional[str] = None,
        since_ts: Optional[str] = None,
        urgent_only: bool = False,
        include_bodies: bool = False,
        limit: int = 20,
    ) -> dict[str, Any]:
        """
        Read an agent's inbox for a project.

        Parameters
        ----------
        agent : str
            Agent name.
        project : str
            Project slug or human key (required).
        since_ts : Optional[str]
            ISO-8601 timestamp string; only messages newer than this are returned.
        urgent_only : bool
            If true, limits to importance in {high, urgent}.
        include_bodies : bool
            Include message bodies in results (default false).
        limit : int
            Maximum number of messages to return (default 20).

        Returns
        -------
        dict
            { project, agent, count, messages: [...] }

        Example
        -------
        ```json
        {"jsonrpc":"2.0","id":"r7","method":"resources/read","params":{"uri":"resource://inbox/BlueLake?project=/abs/path/backend&limit=10&urgent_only=true"}}
        ```
        Incremental fetch example (using since_ts):
        ```json
        {"jsonrpc":"2.0","id":"r7b","method":"resources/read","params":{"uri":"resource://inbox/BlueLake?project=/abs/path/backend&since_ts=2025-10-23T15:00:00Z"}}
        ```
        """
        # Robust query parsing: some FastMCP versions do not inject query args.
        # If the templating layer included the query string in the last path segment,
        # extract it and fill missing parameters.
        if "?" in agent:
            name_part, _, qs = agent.partition("?")
            agent = name_part
            try:
                from urllib.parse import parse_qs
                parsed = parse_qs(qs, keep_blank_values=False)
                if project is None and "project" in parsed and parsed["project"]:
                    project = parsed["project"][0]
                if since_ts is None and "since_ts" in parsed and parsed["since_ts"]:
                    since_ts = parsed["since_ts"][0]
                if parsed.get("urgent_only"):
                    val = parsed["urgent_only"][0].strip().lower()
                    urgent_only = val in ("1", "true", "t", "yes", "y")
                if parsed.get("include_bodies"):
                    val = parsed["include_bodies"][0].strip().lower()
                    include_bodies = val in ("1", "true", "t", "yes", "y")
                if parsed.get("limit"):
                    with suppress(Exception):
                        limit = int(parsed["limit"][0])
            except Exception:
                pass

        if project is None:
            # Auto-detect project by agent name if uniquely identifiable
            async with get_session() as s_auto:
                rows = await s_auto.execute(
                    select(Project)
                    .join(Agent, cast(Any, Agent.project_id) == Project.id)
                    .where(func.lower(Agent.name) == agent.lower())
                    .limit(2)
                )
                projects = [row[0] for row in rows.all()]
            if len(projects) == 1:
                project_obj = projects[0]
            else:
                raise ValueError("project parameter is required for inbox resource")
        else:
            project_obj = await _get_project_by_identifier(project)
        agent_obj = await _get_agent(project_obj, agent)
        messages = await _list_inbox(project_obj, agent_obj, limit, urgent_only, include_bodies, since_ts)
        # Enrich with commit info for canonical markdown files (best-effort)
        enriched: list[dict[str, Any]] = []
        for item in messages:
            try:
                msg_obj = await _get_message(project_obj, int(item["id"]))
                commit_info = await _commit_info_for_message(settings, project_obj, msg_obj)
                if commit_info:
                    item["commit"] = commit_info
            except Exception:
                pass
            enriched.append(item)
        return {
            "project": project_obj.human_key,
            "agent": agent_obj.name,
            "count": len(enriched),
            "messages": enriched,
        }

    @mcp.resource("resource://views/urgent-unread/{agent}", mime_type="application/json")
    async def urgent_unread_view(agent: str, project: Optional[str] = None, limit: int = 20) -> dict[str, Any]:
        """
        Convenience view listing urgent and high-importance messages that are unread for an agent.

        Parameters
        ----------
        agent : str
            Agent name.
        project : str
            Project slug or human key (required).
        limit : int
            Max number of messages.
        """
        # Parse query embedded in agent path if present
        if "?" in agent:
            name_part, _, qs = agent.partition("?")
            agent = name_part
            try:
                from urllib.parse import parse_qs
                parsed = parse_qs(qs, keep_blank_values=False)
                if project is None and parsed.get("project"):
                    project = parsed["project"][0]
                if parsed.get("limit"):
                    with suppress(Exception):
                        limit = int(parsed["limit"][0])
            except Exception:
                pass

        if project is None:
            async with get_session() as s_auto:
                rows = await s_auto.execute(
                    select(Project)
                    .join(Agent, cast(Any, Agent.project_id) == Project.id)
                    .where(func.lower(Agent.name) == agent.lower())
                    .limit(2)
                )
                projects = [row[0] for row in rows.all()]
            if len(projects) == 1:
                project_obj = projects[0]
            else:
                raise ValueError("project parameter is required for urgent view")
        else:
            project_obj = await _get_project_by_identifier(project)
        agent_obj = await _get_agent(project_obj, agent)
        items = await _list_inbox(project_obj, agent_obj, limit, urgent_only=True, include_bodies=False, since_ts=None)
        # Filter unread (no read_ts recorded)
        unread: list[dict[str, Any]] = []
        async with get_session() as session:
            from .models import MessageRecipient  # local import to avoid cycle at top

            for item in items:
                result = await session.execute(
                    cast(Any, select(MessageRecipient.read_ts)).where(  # type: ignore[call-overload]
                        cast(Any, MessageRecipient.message_id == item["id"]), cast(Any, MessageRecipient.agent_id == agent_obj.id)
                    )
                )
                read_ts = result.scalar_one_or_none()
                if read_ts is None:
                    unread.append(item)
        return {"project": project_obj.human_key, "agent": agent_obj.name, "count": len(unread), "messages": unread[:limit]}

    @mcp.resource("resource://views/ack-required/{agent}", mime_type="application/json")
    async def ack_required_view(agent: str, project: Optional[str] = None, limit: int = 20) -> dict[str, Any]:
        """
        Convenience view listing messages requiring acknowledgement for an agent where ack is pending.

        Parameters
        ----------
        agent : str
            Agent name.
        project : str
            Project slug or human key (required).
        limit : int
            Max number of messages.
        """
        # Parse query embedded in agent path if present
        if "?" in agent:
            name_part, _, qs = agent.partition("?")
            agent = name_part
            try:
                from urllib.parse import parse_qs
                parsed = parse_qs(qs, keep_blank_values=False)
                if project is None and parsed.get("project"):
                    project = parsed["project"][0]
                if parsed.get("limit"):
                    with suppress(Exception):
                        limit = int(parsed["limit"][0])
            except Exception:
                pass

        if project is None:
            async with get_session() as s_auto:
                rows = await s_auto.execute(
                    select(Project)
                    .join(Agent, cast(Any, Agent.project_id) == Project.id)
                    .where(func.lower(Agent.name) == agent.lower())
                    .limit(2)
                )
                projects = [row[0] for row in rows.all()]
            if len(projects) == 1:
                project_obj = projects[0]
            else:
                raise ValueError("project parameter is required for ack view")
        else:
            project_obj = await _get_project_by_identifier(project)
        agent_obj = await _get_agent(project_obj, agent)
        if project_obj.id is None or agent_obj.id is None:
            raise ValueError("Project/agent IDs must exist")
        await ensure_schema()
        out: list[dict[str, Any]] = []
        async with get_session() as session:
            rows = await session.execute(
                cast(Any, select(Message, MessageRecipient.kind))  # type: ignore[call-overload]
                .join(MessageRecipient, cast(Any, MessageRecipient.message_id == Message.id))
                .where(
                    cast(Any, Message.project_id) == project_obj.id,
                    cast(Any, MessageRecipient.agent_id == agent_obj.id),
                    cast(Any, Message.ack_required).is_(True),
                    cast(Any, MessageRecipient.ack_ts).is_(None),
                )
                .order_by(desc(cast(Any, Message.created_ts)))  # type: ignore[arg-type]
                .limit(limit)
            )
            for msg, kind in rows.all():
                payload = _message_to_dict(msg, include_body=False)
                payload["kind"] = kind
                out.append(payload)
        return {"project": project_obj.human_key, "agent": agent_obj.name, "count": len(out), "messages": out}

    @mcp.resource("resource://views/acks-stale/{agent}", mime_type="application/json")
    async def acks_stale_view(
        agent: str,
        project: Optional[str] = None,
        ttl_seconds: Optional[int] = None,
        limit: int = 20,
    ) -> dict[str, Any]:
        """
        List ack-required messages older than a TTL where acknowledgement is still missing.

        Parameters
        ----------
        agent : str
            Agent name.
        project : str
            Project slug or human key (required).
        ttl_seconds : Optional[int]
            Minimum age in seconds to consider a message stale. Defaults to settings.ack_ttl_seconds.
        limit : int
            Max number of messages to return.
        """
        # Parse query embedded in agent path if present
        if "?" in agent:
            name_part, _, qs = agent.partition("?")
            agent = name_part
            try:
                from urllib.parse import parse_qs
                parsed = parse_qs(qs, keep_blank_values=False)
                if project is None and parsed.get("project"):
                    project = parsed["project"][0]
                if parsed.get("ttl_seconds"):
                    with suppress(Exception):
                        ttl_seconds = int(parsed["ttl_seconds"][0])
                if parsed.get("limit"):
                    with suppress(Exception):
                        limit = int(parsed["limit"][0])
            except Exception:
                pass

        if project is None:
            async with get_session() as s_auto:
                rows = await s_auto.execute(
                    select(Project)
                    .join(Agent, cast(Any, Agent.project_id) == Project.id)
                    .where(func.lower(Agent.name) == agent.lower())
                    .limit(2)
                )
                projects = [row[0] for row in rows.all()]
            if len(projects) == 1:
                project_obj = projects[0]
            else:
                raise ValueError("project parameter is required for stale acks view")
        else:
            project_obj = await _get_project_by_identifier(project)
        agent_obj = await _get_agent(project_obj, agent)
        if project_obj.id is None or agent_obj.id is None:
            raise ValueError("Project/agent IDs must exist")
        await ensure_schema()
        ttl = int(ttl_seconds) if ttl_seconds is not None else get_settings().ack_ttl_seconds
        now = datetime.now(timezone.utc)
        out: list[dict[str, Any]] = []
        async with get_session() as session:
            rows = await session.execute(
                cast(Any, select(Message, MessageRecipient.kind, MessageRecipient.read_ts))  # type: ignore[call-overload]
                .join(MessageRecipient, cast(Any, MessageRecipient.message_id == Message.id))
                .where(
                    cast(Any, Message.project_id) == project_obj.id,
                    cast(Any, MessageRecipient.agent_id == agent_obj.id),
                    cast(Any, Message.ack_required).is_(True),
                    cast(Any, MessageRecipient.ack_ts).is_(None),
                )
                .order_by(asc(cast(Any, Message.created_ts)))
                .limit(limit * 5)
            )
            for msg, kind, read_ts in rows.all():
                # Coerce potential naive datetimes from SQLite to UTC for arithmetic
                created = msg.created_ts
                if getattr(created, "tzinfo", None) is None:
                    created = created.replace(tzinfo=timezone.utc)
                age_s = int((now - created).total_seconds())
                if age_s >= ttl:
                    payload = _message_to_dict(msg, include_body=False)
                    payload["kind"] = kind
                    payload["read_at"] = _iso(read_ts) if read_ts else None
                    payload["age_seconds"] = age_s
                    out.append(payload)
                    if len(out) >= limit:
                        break
        return {
            "project": project_obj.human_key,
            "agent": agent_obj.name,
            "ttl_seconds": ttl,
            "count": len(out),
            "messages": out,
        }

    @mcp.resource("resource://views/ack-overdue/{agent}", mime_type="application/json")
    async def ack_overdue_view(
        agent: str,
        project: Optional[str] = None,
        ttl_minutes: int = 60,
        limit: int = 50,
    ) -> dict[str, Any]:
        """List messages requiring acknowledgement older than ttl_minutes without ack."""
        # Parse query embedded in agent path if present
        if "?" in agent:
            name_part, _, qs = agent.partition("?")
            agent = name_part
            try:
                from urllib.parse import parse_qs
                parsed = parse_qs(qs, keep_blank_values=False)
                if project is None and parsed.get("project"):
                    project = parsed["project"][0]
                if parsed.get("ttl_minutes"):
                    with suppress(Exception):
                        ttl_minutes = int(parsed["ttl_minutes"][0])
                if parsed.get("limit"):
                    with suppress(Exception):
                        limit = int(parsed["limit"][0])
            except Exception:
                pass

        if project is None:
            async with get_session() as s_auto:
                rows = await s_auto.execute(
                    select(Project)
                    .join(Agent, cast(Any, Agent.project_id) == Project.id)
                    .where(func.lower(Agent.name) == agent.lower())
                    .limit(2)
                )
                projects = [row[0] for row in rows.all()]
            if len(projects) == 1:
                project_obj = projects[0]
            else:
                raise ValueError("project parameter is required for ack-overdue view")
        else:
            project_obj = await _get_project_by_identifier(project)
        agent_obj = await _get_agent(project_obj, agent)
        if project_obj.id is None or agent_obj.id is None:
            raise ValueError("Project/agent IDs must exist")
        await ensure_schema()
        cutoff = datetime.now(timezone.utc) - timedelta(minutes=max(1, ttl_minutes))
        out: list[dict[str, Any]] = []
        async with get_session() as session:
            rows = await session.execute(
                cast(Any, select(Message, MessageRecipient.kind))  # type: ignore[call-overload]
                .join(MessageRecipient, cast(Any, MessageRecipient.message_id == Message.id))
                .where(
                    cast(Any, Message.project_id) == project_obj.id,
                    cast(Any, MessageRecipient.agent_id == agent_obj.id),
                    cast(Any, Message.ack_required).is_(True),
                    cast(Any, MessageRecipient.ack_ts).is_(None),
                )
                .order_by(asc(cast(Any, Message.created_ts)))
                .limit(limit * 5)
            )
            for msg, kind in rows.all():
                created = msg.created_ts
                if getattr(created, "tzinfo", None) is None:
                    created = created.replace(tzinfo=timezone.utc)
                if created <= cutoff:
                    payload = _message_to_dict(msg, include_body=False)
                    payload["kind"] = kind
                    out.append(payload)
                    if len(out) >= limit:
                        break
        return {"project": project_obj.human_key, "agent": agent_obj.name, "count": len(out), "messages": out}

    @mcp.resource("resource://mailbox/{agent}", mime_type="application/json")
    async def mailbox_resource(agent: str, project: Optional[str] = None, limit: int = 20) -> dict[str, Any]:
        """
        List recent messages in an agent's mailbox with lightweight Git commit context.

        Returns
        -------
        dict
            { project, agent, count, messages: [{ id, subject, from, created_ts, importance, ack_required, kind, commit: {hexsha, summary} | null }] }
        """
        # Parse query embedded in agent path if present
        if "?" in agent:
            name_part, _, qs = agent.partition("?")
            agent = name_part
            try:
                from urllib.parse import parse_qs
                parsed = parse_qs(qs, keep_blank_values=False)
                if project is None and parsed.get("project"):
                    project = parsed["project"][0]
                if parsed.get("limit"):
                    with suppress(Exception):
                        limit = int(parsed["limit"][0])
            except Exception:
                pass

        if project is None:
            async with get_session() as s_auto:
                rows = await s_auto.execute(
                    select(Project)
                    .join(Agent, cast(Any, Agent.project_id) == Project.id)
                    .where(func.lower(Agent.name) == agent.lower())
                    .limit(2)
                )
                projects = [row[0] for row in rows.all()]
            if len(projects) == 1:
                project_obj = projects[0]
            else:
                raise ValueError("project parameter is required for mailbox resource")
        else:
            project_obj = await _get_project_by_identifier(project)
        agent_obj = await _get_agent(project_obj, agent)
        items = await _list_inbox(project_obj, agent_obj, limit, urgent_only=False, include_bodies=False, since_ts=None)

        # Attach recent commit summaries touching the archive (best-effort)
        commits_index: dict[str, dict[str, str]] = {}
        try:
            archive = await ensure_archive(settings, project_obj.slug)
            repo: Repo = archive.repo
            for commit in repo.iter_commits(paths=["."], max_count=200):
                # Heuristic: extract message id from commit summary when present in canonical subject format
                # Expected: "mail: <from> -> ... | <subject>"
                summary = str(commit.summary)
                hexsha = commit.hexsha[:12]
                if hexsha not in commits_index:
                    commits_index[hexsha] = {"hexsha": hexsha, "summary": summary}
        except Exception:
            pass

        # Map messages to nearest commit (best-effort: none if not determinable)
        out: list[dict[str, Any]] = []
        for item in items:
            commit_meta = None
            # We cannot cheaply know exact commit per message without parsing message ids from log; keep null
            # but preserve structure for clients
            if commits_index:
                commit_meta = next(iter(commits_index.values()))  # provide at least one recent reference
            payload = dict(item)
            payload["commit"] = commit_meta
            out.append(payload)
        return {"project": project_obj.human_key, "agent": agent_obj.name, "count": len(out), "messages": out}

    @mcp.resource(
        "resource://mailbox-with-commits/{agent}",
        mime_type="application/json",
    )
    async def mailbox_with_commits_resource(agent: str, project: Optional[str] = None, limit: int = 20) -> dict[str, Any]:
        """List recent messages in an agent's mailbox with commit metadata including diff summaries."""
        # Parse query embedded in agent path if present
        if "?" in agent:
            name_part, _, qs = agent.partition("?")
            agent = name_part
            try:
                from urllib.parse import parse_qs
                parsed = parse_qs(qs, keep_blank_values=False)
                if project is None and parsed.get("project"):
                    project = parsed["project"][0]
                if parsed.get("limit"):
                    with suppress(Exception):
                        limit = int(parsed["limit"][0])
            except Exception:
                pass
        if project is None:
            async with get_session() as s_auto:
                rows = await s_auto.execute(
                    select(Project)
                    .join(Agent, cast(Any, Agent.project_id) == Project.id)
                    .where(func.lower(Agent.name) == agent.lower())
                    .limit(2)
                )
                projects = [row[0] for row in rows.all()]
            if len(projects) == 1:
                project_obj = projects[0]
            else:
                raise ValueError("project parameter is required for mailbox-with-commits resource")
        else:
            project_obj = await _get_project_by_identifier(project)
        agent_obj = await _get_agent(project_obj, agent)
        items = await _list_inbox(project_obj, agent_obj, limit, urgent_only=False, include_bodies=False, since_ts=None)

        enriched: list[dict[str, Any]] = []
        for item in items:
            try:
                msg_obj = await _get_message(project_obj, int(item["id"]))
                commit_info = await _commit_info_for_message(settings, project_obj, msg_obj)
                if commit_info:
                    item["commit"] = commit_info
            except Exception:
                pass
            enriched.append(item)
        return {"project": project_obj.human_key, "agent": agent_obj.name, "count": len(enriched), "messages": enriched}

    @mcp.resource("resource://outbox/{agent}", mime_type="application/json")
    async def outbox_resource(
        agent: str,
        project: Optional[str] = None,
        limit: int = 20,
        include_bodies: bool = False,
        since_ts: Optional[str] = None,
    ) -> dict[str, Any]:
        """List messages sent by the agent, enriched with commit metadata for canonical files."""
        # Support toolkits that incorrectly pass query in the template segment
        if "?" in agent:
            name_part, _, qs = agent.partition("?")
            agent = name_part
            try:
                from urllib.parse import parse_qs
                parsed = parse_qs(qs, keep_blank_values=False)
                if project is None and parsed.get("project"):
                    project = parsed["project"][0]
                if parsed.get("limit"):
                    from contextlib import suppress
                    with suppress(Exception):
                        limit = int(parsed["limit"][0])
                if parsed.get("include_bodies"):
                    include_bodies = parsed["include_bodies"][0].lower() in {"1","true","t","yes","y"}
                if parsed.get("since_ts"):
                    since_ts = parsed["since_ts"][0]
            except Exception:
                pass
        """List messages sent by the agent, enriched with commit metadata for canonical files."""
        if project is None:
            raise ValueError("project parameter is required for outbox resource")
        project_obj = await _get_project_by_identifier(project)
        agent_obj = await _get_agent(project_obj, agent)
        items = await _list_outbox(project_obj, agent_obj, limit, include_bodies, since_ts)
        enriched: list[dict[str, Any]] = []
        for item in items:
            try:
                msg_obj = await _get_message(project_obj, int(item["id"]))
                commit_info = await _commit_info_for_message(settings, project_obj, msg_obj)
                if commit_info:
                    item["commit"] = commit_info
            except Exception:
                pass
            enriched.append(item)
        return {"project": project_obj.human_key, "agent": agent_obj.name, "count": len(enriched), "messages": enriched}

    # No explicit output-schema transform; the tool returns ToolResult with {"result": ...}

    return mcp<|MERGE_RESOLUTION|>--- conflicted
+++ resolved
@@ -2226,13 +2226,9 @@
             agent.program = program
             agent.model = model
             agent.task_description = task_description
-<<<<<<< HEAD
-            agent.last_active_ts = datetime.now(timezone.utc)
+            agent.last_active_ts = datetime.now(timezone.utc)  # type: ignore[arg-type]
             if platform:
                 agent.platform = platform.lower()
-=======
-            agent.last_active_ts = datetime.now(timezone.utc)  # type: ignore[arg-type]
->>>>>>> 699ed030
             session.add(agent)
             await session.commit()
             await session.refresh(agent)
